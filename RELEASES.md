# Lean 4 releases

We intend to provide regular "minor version" releases of the Lean language at approximately monthly intervals.
There is not yet a strong guarantee of backwards compatibility between versions,
only an expectation that breaking changes will be documented in this file.

This file contains work-in-progress notes for the upcoming release, as well as previous stable releases.
Please check the [releases](https://github.com/leanprover/lean4/releases) page for the current status of each version.

<<<<<<< HEAD
v4.2.0
---------

No breaking changes at present.
=======
v4.3.0 (development in progress)
---------

* [isDefEq cache for terms not containing metavariables.](https://github.com/leanprover/lean4/pull/2644).
* [Cancel outstanding tasks on document edit in the language server](https://github.com/leanprover/lean4/pull/2648).
* Make [`Environment.mk`](https://github.com/leanprover/lean4/pull/2604) and [`Environment.add`](https://github.com/leanprover/lean4/pull/2642) private, and add [`replay`](https://github.com/leanprover/lean4/pull/2617) as a safer alternative.
* `IO.Process.output` no longer inherits the standard input of the caller.
* [Do not inhibit caching](https://github.com/leanprover/lean4/pull/2612) of default-level `match` reduction.
* [List the valid case tags](https://github.com/leanprover/lean4/pull/2629) when the user writes an invalid one.
* The derive handler for `DecidableEq` [now handles](https://github.com/leanprover/lean4/pull/2591) mutual inductive types.
* [Show path of failed import in Lake](https://github.com/leanprover/lean4/pull/2616).
* [Fix linker warnings on macOS](https://github.com/leanprover/lean4/pull/2598).
* **Lake:** Add `postUpdate?` package configuration option. Used by a package to specify some code which should be run after a successful `lake update` of the package or one of its downstream dependencies. ([lake#185](https://github.com/leanprover/lake/issues/185))

v4.2.0
---------

>>>>>>> 3e79ddda
* Improvements to Lake startup time ([#2572](https://github.com/leanprover/lean4/pull/2572), [#2573](https://github.com/leanprover/lean4/pull/2573))
* `refine e` now replaces the main goal with metavariables which were created during elaboration of `e` and no longer captures pre-existing metavariables that occur in `e` ([#2502](https://github.com/leanprover/lean4/pull/2502)).
  * This is accomplished via changes to `withCollectingNewGoalsFrom`, which also affects `elabTermWithHoles`, `refine'`, `calc` (tactic), and `specialize`. Likewise, all of these now only include newly-created metavariables in their output.
  * Previously, both newly-created and pre-existing metavariables occurring in `e` were returned inconsistently in different edge cases, causing duplicated goals in the infoview (issue [#2495](https://github.com/leanprover/lean4/issues/2495)), erroneously closed goals (issue [#2434](https://github.com/leanprover/lean4/issues/2434)), and unintuitive behavior due to `refine e` capturing previously-created goals appearing unexpectedly in `e` (no issue; see PR).

v4.1.0
---------

* The error positioning on missing tokens has been [improved](https://github.com/leanprover/lean4/pull/2393). In particular, this should make it easier to spot errors in incomplete tactic proofs.

* After elaborating a configuration file, Lake will now cache the configuration to a `lakefile.olean`. Subsequent runs of Lake will import this OLean instead of elaborating the configuration file. This provides a significant performance improvement (benchmarks indicate that using the OLean cuts Lake's startup time in half), but there are some important details to keep in mind:
  + Lake will regenerate this OLean after each modification to the `lakefile.lean` or `lean-toolchain`. You can also force a reconfigure by passing the new `--reconfigure` / `-R` option to `lake`.
  + Lake configuration options (i.e., `-K`) will be fixed at the moment of elaboration. Setting these options when `lake` is using the cached configuration will have no effect. To change options, run `lake` with `-R` / `--reconfigure`.
  + **The `lakefile.olean` is a local configuration and should not be committed to Git. Therefore, existing Lake packages need to add it to their `.gitignore`.**

* The signature of `Lake.buildO` has changed, `args` has been split into `weakArgs` and `traceArgs`. `traceArgs` are included in the input trace and `weakArgs` are not. See Lake's [FFI example](src/lake/examples/ffi/lib/lakefile.lean) for a demonstration of how to adapt to this change.

* The signatures of `Lean.importModules`, `Lean.Elab.headerToImports`, and `Lean.Elab.parseImports`
  have [changed](https://github.com/leanprover/lean4/pull/2480) from taking `List Import` to `Array Import`.

* There is now [an `occs` field](https://github.com/leanprover/lean4/pull/2470)
  in the configuration object for the `rewrite` tactic,
  allowing control of which occurrences of a pattern should be rewritten.
  This was previously a separate argument for `Lean.MVarId.rewrite`,
  and this has been removed in favour of an additional field of `Rewrite.Config`.
  It was not previously accessible from user tactics.

v4.0.0
---------

* [`Lean.Meta.getConst?` has been renamed](https://github.com/leanprover/lean4/pull/2454).
  We have renamed `getConst?` to `getUnfoldableConst?` (and `getConstNoEx?` to `getUnfoldableConstNoEx?`).
  These were not intended to be part of the public API, but downstream projects had been using them
  (sometimes expecting different behaviour) incorrectly instead of `Lean.getConstInfo`.

* [`dsimp` / `simp` / `simp_all` now fail by default if they make no progress](https://github.com/leanprover/lean4/pull/2336).

  This can be overridden with the `(config := { failIfUnchanged := false })` option.
  This change was made to ease manual use of `simp` (with complicated goals it can be hard to tell if it was effective)
  and to allow easier flow control in tactics internally using `simp`.
  See the [summary discussion](https://leanprover.zulipchat.com/#narrow/stream/270676-lean4/topic/simp.20fails.20if.20no.20progress/near/380153295)
  on zulip for more details.

* [`simp_all` now preserves order of hypotheses](https://github.com/leanprover/lean4/pull/2334).

  In order to support the `failIfUnchanged` configuration option for `dsimp` / `simp` / `simp_all`
  the way `simp_all` replaces hypotheses has changed.
  In particular it is now more likely to preserve the order of hypotheses.
  See [`simp_all` reorders hypotheses unnecessarily](https://github.com/leanprover/lean4/pull/2334).
  (Previously all non-dependent propositional hypotheses were reverted and reintroduced.
  Now only such hypotheses which were changed, or which come after a changed hypothesis,
  are reverted and reintroduced.
  This has the effect of preserving the ordering amongst the non-dependent propositional hypotheses,
  but now any dependent or non-propositional hypotheses retain their position amongst the unchanged
  non-dependent propositional hypotheses.)
  This may affect proofs that use `rename_i`, `case ... =>`, or `next ... =>`.

* [New `have this` implementation](https://github.com/leanprover/lean4/pull/2247).

  `this` is now a regular identifier again that is implicitly introduced by anonymous `have :=` for the remainder of the tactic block. It used to be a keyword that was visible in all scopes and led to unexpected behavior when explicitly used as a binder name.

* [Show typeclass and tactic names in profile output](https://github.com/leanprover/lean4/pull/2170).

* [Make `calc` require the sequence of relation/proof-s to have the same indentation](https://github.com/leanprover/lean4/pull/1844),
  and [add `calc` alternative syntax allowing underscores `_` in the first relation](https://github.com/leanprover/lean4/pull/1844).

  The flexible indentation in `calc` was often used to align the relation symbols:
  ```lean
  example (x y : Nat) : (x + y) * (x + y) = x * x + y * x + x * y + y * y :=
    calc
        (x + y) * (x + y) = (x + y) * x + (x + y) * y       := by rw [Nat.mul_add]
                        -- improper indentation
                        _ = x * x + y * x + (x + y) * y     := by rw [Nat.add_mul]
                        _ = x * x + y * x + (x * y + y * y) := by rw [Nat.add_mul]
                        _ = x * x + y * x + x * y + y * y   := by rw [←Nat.add_assoc]
  ```

  This is no longer legal.  The new syntax puts the first term right after the `calc` and each step has the same indentation:
  ```lean
  example (x y : Nat) : (x + y) * (x + y) = x * x + y * x + x * y + y * y :=
    calc (x + y) * (x + y)
      _ = (x + y) * x + (x + y) * y       := by rw [Nat.mul_add]
      _ = x * x + y * x + (x + y) * y     := by rw [Nat.add_mul]
      _ = x * x + y * x + (x * y + y * y) := by rw [Nat.add_mul]
      _ = x * x + y * x + x * y + y * y   := by rw [←Nat.add_assoc]
  ```


* Update Lake to latest prerelease.

* [Make go-to-definition on a typeclass projection application go to the instance(s)](https://github.com/leanprover/lean4/pull/1767).

* [Include timings in trace messages when `profiler` is true](https://github.com/leanprover/lean4/pull/1995).

* [Pretty-print signatures in hover and `#check <ident>`](https://github.com/leanprover/lean4/pull/1943).

* [Introduce parser memoization to avoid exponential behavior](https://github.com/leanprover/lean4/pull/1799).

* [feat: allow `doSeq` in `let x <- e | seq`](https://github.com/leanprover/lean4/pull/1809).

* [Add hover/go-to-def/refs for options](https://github.com/leanprover/lean4/pull/1783).

* [Add empty type ascription syntax `(e :)`](https://github.com/leanprover/lean4/pull/1797).

* [Make tokens in `<|>` relevant to syntax match](https://github.com/leanprover/lean4/pull/1744).

* [Add `linter.deprecated` option to silence deprecation warnings](https://github.com/leanprover/lean4/pull/1768).

* [Improve fuzzy-matching heuristics](https://github.com/leanprover/lean4/pull/1710).

* [Implementation-detail hypotheses](https://github.com/leanprover/lean4/pull/1692).

* [Hover information for `cases`/`induction` case names](https://github.com/leanprover/lean4/pull/1660).

* [Prefer longer parse even if unsuccessful](https://github.com/leanprover/lean4/pull/1658).

* [Show declaration module in hover](https://github.com/leanprover/lean4/pull/1638).

* [New `conv` mode structuring tactics](https://github.com/leanprover/lean4/pull/1636).

* `simp` can track information and can print an equivalent `simp only`. [PR #1626](https://github.com/leanprover/lean4/pull/1626).

* Enforce uniform indentation in tactic blocks / do blocks. See issue [#1606](https://github.com/leanprover/lean4/issues/1606).

* Moved `AssocList`, `HashMap`, `HashSet`, `RBMap`, `RBSet`, `PersistentArray`, `PersistentHashMap`, `PersistentHashSet` to the Lean package. The [standard library](https://github.com/leanprover/std4) contains versions that will evolve independently to simplify bootstrapping process.

* Standard library moved to the [std4 GitHub repository](https://github.com/leanprover/std4).

* `InteractiveGoals` now has information that a client infoview can use to show what parts of the goal have changed after applying a tactic. [PR #1610](https://github.com/leanprover/lean4/pull/1610).

* Add `[inheritDoc]` attribute. [PR #1480](https://github.com/leanprover/lean4/pull/1480).

* Expose that `panic = default`. [PR #1614](https://github.com/leanprover/lean4/pull/1614).

* New [code generator](https://github.com/leanprover/lean4/tree/master/src/Lean/Compiler/LCNF) project has started.

* Remove description argument from `register_simp_attr`. [PR #1566](https://github.com/leanprover/lean4/pull/1566).

* [Additional concurrency primitives](https://github.com/leanprover/lean4/pull/1555).

* [Collapsible traces with messages](https://github.com/leanprover/lean4/pull/1448).

* [Hygienic resolution of namespaces](https://github.com/leanprover/lean4/pull/1442).

* [New `Float` functions](https://github.com/leanprover/lean4/pull/1460).

* Many new doc strings have been added to declarations at `Init`.

v4.0.0-m5 (07 August 2022)
---------

* Update Lake to v4.0.0. See the [v4.0.0 release notes](https://github.com/leanprover/lake/releases/tag/v4.0.0) for detailed changes.

* Mutual declarations in different namespaces are now supported. Example:
  ```lean
  mutual
    def Foo.boo (x : Nat) :=
      match x with
      | 0 => 1
      | x + 1 => 2*Boo.bla x

    def Boo.bla (x : Nat) :=
      match x with
      | 0 => 2
      | x+1 => 3*Foo.boo x
  end
  ```
  A `namespace` is automatically created for the common prefix. Example:
  ```lean
  mutual
    def Tst.Foo.boo (x : Nat) := ...
    def Tst.Boo.bla (x : Nat) := ...
  end
  ```
  expands to
  ```lean
  namespace Tst
  mutual
    def Foo.boo (x : Nat) := ...
    def Boo.bla (x : Nat) := ...
  end
  end Tst
  ```

* Allow users to install their own `deriving` handlers for existing type classes.
  See example at [Simple.lean](https://github.com/leanprover/lean4/blob/master/tests/pkg/deriving/UserDeriving/Simple.lean).

* Add tactic `congr (num)?`. See doc string for additional details.

* [Missing doc linter](https://github.com/leanprover/lean4/pull/1390)

* `match`-syntax notation now checks for unused alternatives. See issue [#1371](https://github.com/leanprover/lean4/issues/1371).

* Auto-completion for structure instance fields. Example:
  ```lean
  example : Nat × Nat := {
    f -- HERE
  }
  ```
  `fst` now appears in the list of auto-completion suggestions.

* Auto-completion for dotted identifier notation. Example:
  ```lean
  example : Nat :=
    .su -- HERE
  ```
  `succ` now appears in the list of auto-completion suggestions.

* `nat_lit` is not needed anymore when declaring `OfNat` instances. See issues [#1389](https://github.com/leanprover/lean4/issues/1389) and [#875](https://github.com/leanprover/lean4/issues/875). Example:
  ```lean
  inductive Bit where
    | zero
    | one

  instance inst0 : OfNat Bit 0 where
    ofNat := Bit.zero

  instance : OfNat Bit 1 where
    ofNat := Bit.one

  example : Bit := 0
  example : Bit := 1
  ```

* Add `[elabAsElim]` attribute (it is called `elab_as_eliminator` in Lean 3). Motivation: simplify the Mathlib port to Lean 4.

* `Trans` type class now accepts relations in `Type u`. See this [Zulip issue](https://leanprover.zulipchat.com/#narrow/stream/270676-lean4/topic/Calc.20mode/near/291214574).

* Accept unescaped keywords as inductive constructor names. Escaping can often be avoided at use sites via dot notation.
  ```lean
  inductive MyExpr
    | let : ...

  def f : MyExpr → MyExpr
    | .let ... => .let ...
  ```

* Throw an error message at parametric local instances such as `[Nat -> Decidable p]`. The type class resolution procedure
  cannot use this kind of local instance because the parameter does not have a forward dependency.
  This check can be disabled using `set_option checkBinderAnnotations false`.

* Add option `pp.showLetValues`. When set to `false`, the info view hides the value of `let`-variables in a goal.
  By default, it is `true` when visualizing tactic goals, and `false` otherwise.
  See [issue #1345](https://github.com/leanprover/lean4/issues/1345) for additional details.

* Add option `warningAsError`. When set to true, warning messages are treated as errors.

* Support dotted notation and named arguments in patterns. Example:
  ```lean
  def getForallBinderType (e : Expr) : Expr :=
    match e with
    | .forallE (binderType := type) .. => type
    | _ => panic! "forall expected"
  ```

* "jump-to-definition" now works for function names embedded in the following attributes
  `@[implementedBy funName]`, `@[tactic parserName]`, `@[termElab parserName]`, `@[commandElab parserName]`,
  `@[builtinTactic parserName]`, `@[builtinTermElab parserName]`, and `@[builtinCommandElab parserName]`.
   See [issue #1350](https://github.com/leanprover/lean4/issues/1350).

* Improve `MVarId` methods discoverability. See [issue #1346](https://github.com/leanprover/lean4/issues/1346).
  We still have to add similar methods for `FVarId`, `LVarId`, `Expr`, and other objects.
  Many existing methods have been marked as deprecated.

* Add attribute `[deprecated]` for marking deprecated declarations. Examples:
  ```lean
  def g (x : Nat) := x + 1

  -- Whenever `f` is used, a warning message is generated suggesting to use `g` instead.
  @[deprecated g]
  def f (x : Nat) := x + 1

  #check f 0 -- warning: `f` has been deprecated, use `g` instead

  -- Whenever `h` is used, a warning message is generated.
  @[deprecated]
  def h (x : Nat) := x + 1

  #check h 0 -- warning: `h` has been deprecated
  ```

* Add type `LevelMVarId` (and abbreviation `LMVarId`) for universe level metavariable ids.
  Motivation: prevent meta-programmers from mixing up universe and expression metavariable ids.

* Improve `calc` term and tactic. See [issue #1342](https://github.com/leanprover/lean4/issues/1342).

* [Relaxed antiquotation parsing](https://github.com/leanprover/lean4/pull/1272) further reduces the need for explicit `$x:p` antiquotation kind annotations.

* Add support for computed fields in inductives. Example:
  ```lean
  inductive Exp
    | var (i : Nat)
    | app (a b : Exp)
  with
    @[computedField] hash : Exp → Nat
      | .var i => i
      | .app a b => a.hash * b.hash + 1
  ```
  The result of the `Exp.hash` function is then stored as an extra "computed" field in the `.var` and `.app` constructors;
  `Exp.hash` accesses this field and thus runs in constant time (even on dag-like values).

* Update `a[i]` notation. It is now based on the typeclass
  ```lean
  class GetElem (cont : Type u) (idx : Type v) (elem : outParam (Type w)) (dom : outParam (cont → idx → Prop)) where
    getElem (xs : cont) (i : idx) (h : dom xs i) : Elem
  ```
  The notation `a[i]` is now defined as follows
  ```lean
  macro:max x:term noWs "[" i:term "]" : term => `(getElem $x $i (by get_elem_tactic))
  ```
  The proof that `i` is a valid index is synthesized using the tactic `get_elem_tactic`.
  For example, the type `Array α` has the following instances
  ```lean
  instance : GetElem (Array α) Nat α fun xs i => LT.lt i xs.size where ...
  instance : GetElem (Array α) USize α fun xs i => LT.lt i.toNat xs.size where ...
  ```
  You can use the notation `a[i]'h` to provide the proof manually.
  Two other notations were introduced: `a[i]!` and `a[i]?`, For `a[i]!`, a panic error message is produced at
  runtime if `i` is not a valid index. `a[i]?` has type `Option α`, and `a[i]?` evaluates to `none` if the
  index `i` is not valid.
  The three new notations are defined as follows:
  ```lean
  @[inline] def getElem' [GetElem cont idx elem dom] (xs : cont) (i : idx) (h : dom xs i) : elem :=
  getElem xs i h

  @[inline] def getElem! [GetElem cont idx elem dom] [Inhabited elem] (xs : cont) (i : idx) [Decidable (dom xs i)] : elem :=
    if h : _ then getElem xs i h else panic! "index out of bounds"

  @[inline] def getElem? [GetElem cont idx elem dom] (xs : cont) (i : idx) [Decidable (dom xs i)] : Option elem :=
    if h : _ then some (getElem xs i h) else none

  macro:max x:term noWs "[" i:term "]" noWs "?" : term => `(getElem? $x $i)
  macro:max x:term noWs "[" i:term "]" noWs "!" : term => `(getElem! $x $i)
  macro x:term noWs "[" i:term "]'" h:term:max : term => `(getElem' $x $i $h)
  ```
  See discussion on [Zulip](https://leanprover.zulipchat.com/#narrow/stream/270676-lean4/topic/String.2EgetOp/near/287855425).
  Examples:
  ```lean
  example (a : Array Int) (i : Nat) : Int :=
    a[i] -- Error: failed to prove index is valid ...

  example (a : Array Int) (i : Nat) (h : i < a.size) : Int :=
    a[i] -- Ok

  example (a : Array Int) (i : Nat) : Int :=
    a[i]! -- Ok

  example (a : Array Int) (i : Nat) : Option Int :=
    a[i]? -- Ok

  example (a : Array Int) (h : a.size = 2) : Int :=
    a[0]'(by rw [h]; decide) -- Ok

  example (a : Array Int) (h : a.size = 2) : Int :=
    have : 0 < a.size := by rw [h]; decide
    have : 1 < a.size := by rw [h]; decide
    a[0] + a[1] -- Ok

  example (a : Array Int) (i : USize) (h : i.toNat < a.size) : Int :=
    a[i] -- Ok
  ```
  The `get_elem_tactic` is defined as
  ```lean
  macro "get_elem_tactic" : tactic =>
    `(first
      | get_elem_tactic_trivial
      | fail "failed to prove index is valid, ..."
     )
  ```
  The `get_elem_tactic_trivial` auxiliary tactic can be extended using `macro_rules`. By default, it tries `trivial`, `simp_arith`, and a special case for `Fin`. In the future, it will also try `linarith`.
  You can extend `get_elem_tactic_trivial` using `my_tactic` as follows
  ```lean
  macro_rules
  | `(tactic| get_elem_tactic_trivial) => `(tactic| my_tactic)
  ```
  Note that `Idx`'s type in `GetElem` does not depend on `Cont`. So, you cannot write the instance `instance : GetElem (Array α) (Fin ??) α fun xs i => ...`, but the Lean library comes equipped with the following auxiliary instance:
  ```lean
  instance [GetElem cont Nat elem dom] : GetElem cont (Fin n) elem fun xs i => dom xs i where
    getElem xs i h := getElem xs i.1 h
  ```
  and helper tactic
  ```lean
  macro_rules
  | `(tactic| get_elem_tactic_trivial) => `(tactic| apply Fin.val_lt_of_le; get_elem_tactic_trivial; done)
  ```
  Example:
  ```lean
  example (a : Array Nat) (i : Fin a.size) :=
    a[i] -- Ok

  example (a : Array Nat) (h : n ≤ a.size) (i : Fin n) :=
    a[i] -- Ok
  ```

* Better support for qualified names in recursive declarations. The following is now supported:
  ```lean
  namespace Nat
    def fact : Nat → Nat
    | 0 => 1
    | n+1 => (n+1) * Nat.fact n
  end Nat
  ```

* Add support for `CommandElabM` monad at `#eval`. Example:
  ```lean
  import Lean

  open Lean Elab Command

  #eval do
    let id := mkIdent `foo
    elabCommand (← `(def $id := 10))

  #eval foo -- 10
  ```

* Try to elaborate `do` notation even if the expected type is not available. We still delay elaboration when the expected type
  is not available. This change is particularly useful when writing examples such as
  ```lean
  #eval do
    IO.println "hello"
    IO.println "world"
  ```
  That is, we don't have to use the idiom `#eval show IO _ from do ...` anymore.
  Note that auto monadic lifting is less effective when the expected type is not available.
  Monadic polymorphic functions (e.g., `ST.Ref.get`) also require the expected type.

* On Linux, panics now print a backtrace by default, which can be disabled by setting the environment variable `LEAN_BACKTRACE` to `0`.
  Other platforms are TBD.

* The `group(·)` `syntax` combinator is now introduced automatically where necessary, such as when using multiple parsers inside `(...)+`.

* Add ["Typed Macros"](https://github.com/leanprover/lean4/pull/1251): syntax trees produced and accepted by syntax antiquotations now remember their syntax kinds, preventing accidental production of ill-formed syntax trees and reducing the need for explicit `:kind` antiquotation annotations. See PR for details.

* Aliases of protected definitions are protected too. Example:
  ```lean
  protected def Nat.double (x : Nat) := 2*x

  namespace Ex
  export Nat (double) -- Add alias Ex.double for Nat.double
  end Ex

  open Ex
  #check Ex.double -- Ok
  #check double -- Error, `Ex.double` is alias for `Nat.double` which is protected
  ```

* Use `IO.getRandomBytes` to initialize random seed for `IO.rand`. See discussion at [this PR](https://github.com/leanprover/lean4-samples/pull/2).

* Improve dot notation and aliases interaction. See discussion on [Zulip](https://leanprover.zulipchat.com/#narrow/stream/270676-lean4/topic/Namespace-based.20overloading.20does.20not.20find.20exports/near/282946185) for additional details.
  Example:
  ```lean
  def Set (α : Type) := α → Prop
  def Set.union (s₁ s₂ : Set α) : Set α := fun a => s₁ a ∨ s₂ a
  def FinSet (n : Nat) := Fin n → Prop

  namespace FinSet
    export Set (union) -- FinSet.union is now an alias for `Set.union`
  end FinSet

  example (x y : FinSet 10) : FinSet 10 :=
    x.union y -- Works
  ```

* `ext` and `enter` conv tactics can now go inside let-declarations. Example:
  ```lean
  example (g : Nat → Nat) (y : Nat) (h : let x := y + 1; g (0+x) = x) : g (y + 1) = y + 1 := by
    conv at h => enter [x, 1, 1]; rw [Nat.zero_add]
    /-
      g : Nat → Nat
      y : Nat
      h : let x := y + 1;
          g x = x
      ⊢ g (y + 1) = y + 1
    -/
    exact h
  ```

* Add `zeta` conv tactic to expand let-declarations. Example:
  ```lean
  example (h : let x := y + 1; 0 + x = y) : False := by
    conv at h => zeta; rw [Nat.zero_add]
    /-
      y : Nat
      h : y + 1 = y
      ⊢ False
    -/
    simp_arith at h
  ```

* Improve namespace resolution. See issue [#1224](https://github.com/leanprover/lean4/issues/1224). Example:
  ```lean
  import Lean
  open Lean Parser Elab
  open Tactic -- now opens both `Lean.Parser.Tactic` and `Lean.Elab.Tactic`
  ```

* Rename `constant` command to `opaque`. See discussion at [Zulip](https://leanprover.zulipchat.com/#narrow/stream/270676-lean4/topic/What.20is.20.60opaque.60.3F/near/284926171).

* Extend `induction` and `cases` syntax: multiple left-hand-sides in a single alternative. This extension is very similar to the one implemented for `match` expressions. Examples:
  ```lean
  inductive Foo where
    | mk1 (x : Nat) | mk2 (x : Nat) | mk3

  def f (v : Foo) :=
    match v with
    | .mk1 x => x + 1
    | .mk2 x => 2*x + 1
    | .mk3   => 1

  theorem f_gt_zero : f v > 0 := by
    cases v with
    | mk1 x | mk2 x => simp_arith!  -- New feature used here!
    | mk3 => decide
  ```

* [`let/if` indentation in `do` blocks in now supported.](https://github.com/leanprover/lean4/issues/1120)

* Add unnamed antiquotation `$_` for use in syntax quotation patterns.

* [Add unused variables linter](https://github.com/leanprover/lean4/pull/1159). Feedback welcome!

* Lean now generates an error if the body of a declaration body contains a universe parameter that does not occur in the declaration type, nor is an explicit parameter.
  Examples:
  ```lean
  /-
  The following declaration now produces an error because `PUnit` is universe polymorphic,
  but the universe parameter does not occur in the function type `Nat → Nat`
  -/
  def f (n : Nat) : Nat :=
    let aux (_ : PUnit) : Nat := n + 1
    aux ⟨⟩

  /-
  The following declaration is accepted because the universe parameter was explicitly provided in the
  function signature.
  -/
  def g.{u} (n : Nat) : Nat :=
    let aux (_ : PUnit.{u}) : Nat := n + 1
    aux ⟨⟩
  ```

* Add `subst_vars` tactic.

* [Fix `autoParam` in structure fields lost in multiple inheritance.](https://github.com/leanprover/lean4/issues/1158).

* Add `[eliminator]` attribute. It allows users to specify default recursor/eliminators for the `induction` and `cases` tactics.
  It is an alternative for the `using` notation. Example:
  ```lean
  @[eliminator] protected def recDiag {motive : Nat → Nat → Sort u}
      (zero_zero : motive 0 0)
      (succ_zero : (x : Nat) → motive x 0 → motive (x + 1) 0)
      (zero_succ : (y : Nat) → motive 0 y → motive 0 (y + 1))
      (succ_succ : (x y : Nat) → motive x y → motive (x + 1) (y + 1))
      (x y : Nat) :  motive x y :=
    let rec go : (x y : Nat) → motive x y
      | 0,     0 => zero_zero
      | x+1, 0   => succ_zero x (go x 0)
      | 0,   y+1 => zero_succ y (go 0 y)
      | x+1, y+1 => succ_succ x y (go x y)
    go x y
  termination_by go x y => (x, y)

  def f (x y : Nat) :=
    match x, y with
    | 0,   0   => 1
    | x+1, 0   => f x 0
    | 0,   y+1 => f 0 y
    | x+1, y+1 => f x y
  termination_by f x y => (x, y)

  example (x y : Nat) : f x y > 0 := by
    induction x, y <;> simp [f, *]
  ```

* Add support for `casesOn` applications to structural and well-founded recursion modules.
  This feature is useful when writing definitions using tactics. Example:
  ```lean
  inductive Foo where
    | a | b | c
    | pair: Foo × Foo → Foo

  def Foo.deq (a b : Foo) : Decidable (a = b) := by
    cases a <;> cases b
    any_goals apply isFalse Foo.noConfusion
    any_goals apply isTrue rfl
    case pair a b =>
      let (a₁, a₂) := a
      let (b₁, b₂) := b
      exact match deq a₁ b₁, deq a₂ b₂ with
      | isTrue h₁, isTrue h₂ => isTrue (by rw [h₁,h₂])
      | isFalse h₁, _ => isFalse (fun h => by cases h; cases (h₁ rfl))
      | _, isFalse h₂ => isFalse (fun h => by cases h; cases (h₂ rfl))
  ```

* `Option` is again a monad. The auxiliary type `OptionM` has been removed. See [Zulip thread](https://leanprover.zulipchat.com/#narrow/stream/270676-lean4/topic/Do.20we.20still.20need.20OptionM.3F/near/279761084).

* Improve `split` tactic. It used to fail on `match` expressions of the form `match h : e with ...` where `e` is not a free variable.
  The failure used to occur during generalization.


* New encoding for `match`-expressions that use the `h :` notation for discriminants. The information is not lost during delaboration,
  and it is the foundation for a better `split` tactic. at delaboration time. Example:
  ```lean
  #print Nat.decEq
  /-
  protected def Nat.decEq : (n m : Nat) → Decidable (n = m) :=
  fun n m =>
    match h : Nat.beq n m with
    | true => isTrue (_ : n = m)
    | false => isFalse (_ : ¬n = m)
  -/
  ```

* `exists` tactic is now takes a comma separated list of terms.

* Add `dsimp` and `dsimp!` tactics. They guarantee the result term is definitionally equal, and only apply
  `rfl`-theorems.

* Fix binder information for `match` patterns that use definitions tagged with `[matchPattern]` (e.g., `Nat.add`).
  We now have proper binder information for the variable `y` in the following example.
  ```lean
  def f (x : Nat) : Nat :=
    match x with
    | 0 => 1
    | y + 1 => y
  ```

* (Fix) the default value for structure fields may now depend on the structure parameters. Example:
  ```lean
  structure Something (i: Nat) where
  n1: Nat := 1
  n2: Nat := 1 + i

  def s : Something 10 := {}
  example : s.n2 = 11 := rfl
  ```

* Apply `rfl` theorems at the `dsimp` auxiliary method used by `simp`. `dsimp` can be used anywhere in an expression
  because it preserves definitional equality.

* Refine auto bound implicit feature. It does not consider anymore unbound variables that have the same
  name of a declaration being defined. Example:
  ```lean
  def f : f → Bool := -- Error at second `f`
    fun _ => true

  inductive Foo : List Foo → Type -- Error at second `Foo`
    | x : Foo []
  ```
  Before this refinement, the declarations above would be accepted and the
  second `f` and `Foo` would be treated as auto implicit variables. That is,
  `f : {f : Sort u} → f → Bool`, and
  `Foo : {Foo : Type u} → List Foo → Type`.


* Fix syntax highlighting for recursive declarations. Example
  ```lean
  inductive List (α : Type u) where
    | nil : List α  -- `List` is not highlighted as a variable anymore
    | cons (head : α) (tail : List α) : List α

  def List.map (f : α → β) : List α → List β
    | []    => []
    | a::as => f a :: map f as -- `map` is not highlighted as a variable anymore
  ```
* Add `autoUnfold` option to `Lean.Meta.Simp.Config`, and the following macros
  - `simp!` for `simp (config := { autoUnfold := true })`
  - `simp_arith!` for `simp (config := { autoUnfold := true, arith := true })`
  - `simp_all!` for `simp_all (config := { autoUnfold := true })`
  - `simp_all_arith!` for `simp_all (config := { autoUnfold := true, arith := true })`

  When the `autoUnfold` is set to true, `simp` tries to unfold the following kinds of definition
  - Recursive definitions defined by structural recursion.
  - Non-recursive definitions where the body is a `match`-expression. This
    kind of definition is only unfolded if the `match` can be reduced.
  Example:
  ```lean
  def append (as bs : List α) : List α :=
    match as with
    | [] => bs
    | a :: as => a :: append as bs

  theorem append_nil (as : List α) : append as [] = as := by
    induction as <;> simp_all!

  theorem append_assoc (as bs cs : List α) : append (append as bs) cs = append as (append bs cs) := by
    induction as <;> simp_all!
  ```

* Add `save` tactic for creating checkpoints more conveniently. Example:
  ```lean
  example : <some-proposition> := by
    tac_1
    tac_2
    save
    tac_3
    ...
  ```
  is equivalent to
  ```lean
  example : <some-proposition> := by
    checkpoint
      tac_1
      tac_2
    tac_3
    ...
  ```

* Remove support for `{}` annotation from inductive datatype constructors. This annotation was barely used, and we can control the binder information for parameter bindings using the new inductive family indices to parameter promotion. Example: the following declaration using `{}`
  ```lean
  inductive LE' (n : Nat) : Nat → Prop where
    | refl {} : LE' n n -- Want `n` to be explicit
    | succ  : LE' n m → LE' n (m+1)
  ```
  can now be written as
  ```lean
  inductive LE' : Nat → Nat → Prop where
    | refl (n : Nat) : LE' n n
    | succ : LE' n m → LE' n (m+1)
  ```
  In both cases, the inductive family has one parameter and one index.
  Recall that the actual number of parameters can be retrieved using the command `#print`.

* Remove support for `{}` annotation in the `structure` command.

* Several improvements to LSP server. Examples: "jump to definition" in mutually recursive sections, fixed incorrect hover information in "match"-expression patterns, "jump to definition" for pattern variables, fixed auto-completion in function headers, etc.

* In `macro ... xs:p* ...` and similar macro bindings of combinators, `xs` now has the correct type `Array Syntax`

* Identifiers in syntax patterns now ignore macro scopes during matching.

* Improve binder names for constructor auto implicit parameters. Example, given the inductive datatype
  ```lean
  inductive Member : α → List α → Type u
    | head : Member a (a::as)
    | tail : Member a bs → Member a (b::bs)
  ```
  before:
  ```lean
  #check @Member.head
  -- @Member.head : {x : Type u_1} → {a : x} → {as : List x} → Member a (a :: as)
  ```
  now:
  ```lean
  #check @Member.head
  -- @Member.head : {α : Type u_1} → {a : α} → {as : List α} → Member a (a :: as)
  ```

* Improve error message when constructor parameter universe level is too big.

* Add support for `for h : i in [start:stop] do .. ` where `h : i ∈ [start:stop]`. This feature is useful for proving
  termination of functions such as:
  ```lean
  inductive Expr where
    | app (f : String) (args : Array Expr)

  def Expr.size (e : Expr) : Nat := Id.run do
    match e with
    | app f args =>
      let mut sz := 1
      for h : i in [: args.size] do
        -- h.upper : i < args.size
        sz := sz + size (args.get ⟨i, h.upper⟩)
      return sz
  ```

* Add tactic `case'`. It is similar to `case`, but does not admit the goal on failure.
  For example, the new tactic is useful when writing tactic scripts where we need to use `case'`
  at `first | ... | ...`, and we want to take the next alternative when `case'` fails.

* Add tactic macro
  ```lean
  macro "stop" s:tacticSeq : tactic => `(repeat sorry)
  ```
  See discussion on [Zulip](https://leanprover.zulipchat.com/#narrow/stream/270676-lean4/topic/Partial.20evaluation.20of.20a.20file).

* When displaying goals, we do not display inaccessible proposition names
if they do not have forward dependencies. We still display their types.
For example, the goal
  ```lean
  case node.inl.node
  β : Type u_1
  b : BinTree β
  k : Nat
  v : β
  left : Tree β
  key : Nat
  value : β
  right : Tree β
  ihl : BST left → Tree.find? (Tree.insert left k v) k = some v
  ihr : BST right → Tree.find? (Tree.insert right k v) k = some v
  h✝ : k < key
  a✝³ : BST left
  a✝² : ForallTree (fun k v => k < key) left
  a✝¹ : BST right
  a✝ : ForallTree (fun k v => key < k) right
  ⊢ BST left
  ```
  is now displayed as
  ```lean
  case node.inl.node
  β : Type u_1
  b : BinTree β
  k : Nat
  v : β
  left : Tree β
  key : Nat
  value : β
  right : Tree β
  ihl : BST left → Tree.find? (Tree.insert left k v) k = some v
  ihr : BST right → Tree.find? (Tree.insert right k v) k = some v
   : k < key
   : BST left
   : ForallTree (fun k v => k < key) left
   : BST right
   : ForallTree (fun k v => key < k) right
  ⊢ BST left
  ```

* The hypothesis name is now optional in the `by_cases` tactic.

* [Fix inconsistency between `syntax` and kind names](https://github.com/leanprover/lean4/issues/1090).
  The node kinds `numLit`, `charLit`, `nameLit`, `strLit`, and `scientificLit` are now called
  `num`, `char`, `name`, `str`, and `scientific` respectively. Example: we now write
  ```lean
  macro_rules | `($n:num) => `("hello")
  ```
  instead of
  ```lean
  macro_rules | `($n:numLit) => `("hello")
  ```

* (Experimental) New `checkpoint <tactic-seq>` tactic for big interactive proofs.

* Rename tactic `nativeDecide` => `native_decide`.

* Antiquotations are now accepted in any syntax. The `incQuotDepth` `syntax` parser is therefore obsolete and has been removed.

* Renamed tactic `nativeDecide` => `native_decide`.

* "Cleanup" local context before elaborating a `match` alternative right-hand-side. Examples:
  ```lean
  example (x : Nat) : Nat :=
    match g x with
    | (a, b) => _ -- Local context does not contain the auxiliary `_discr := g x` anymore

  example (x : Nat × Nat) (h : x.1 > 0) : f x > 0 := by
    match x with
    | (a, b) => _ -- Local context does not contain the `h✝ : x.fst > 0` anymore
  ```

* Improve `let`-pattern (and `have`-pattern) macro expansion. In the following example,
  ```lean
  example (x : Nat × Nat) : f x > 0 := by
    let (a, b) := x
    done
  ```
  The resulting goal is now `... |- f (a, b) > 0` instead of `... |- f x > 0`.

* Add cross-compiled [aarch64 Linux](https://github.com/leanprover/lean4/pull/1066) and [aarch64 macOS](https://github.com/leanprover/lean4/pull/1076) releases.

* [Add tutorial-like examples to our documentation](https://github.com/leanprover/lean4/tree/master/doc/examples), rendered using LeanInk+Alectryon.

v4.0.0-m4 (23 March 2022)
---------

* `simp` now takes user-defined simp-attributes. You can define a new `simp` attribute by creating a file (e.g., `MySimp.lean`) containing
  ```lean
  import Lean
  open Lean.Meta

  initialize my_ext : SimpExtension ← registerSimpAttr `my_simp "my own simp attribute"
  ```
  If you don't need to access `my_ext`, you can also use the macro
  ```lean
  import Lean

  register_simp_attr my_simp "my own simp attribute"
  ```
  Recall that the new `simp` attribute is not active in the Lean file where it was defined.
  Here is a small example using the new feature.
  ```lean
  import MySimp

  def f (x : Nat) := x + 2
  def g (x : Nat) := x + 1

  @[my_simp] theorem f_eq : f x = x + 2 := rfl
  @[my_simp] theorem g_eq : g x = x + 1 := rfl

  example : f x + g x = 2*x + 3 := by
    simp_arith [my_simp]
  ```

* Extend `match` syntax: multiple left-hand-sides in a single alternative. Example:
  ```lean
  def fib : Nat → Nat
  | 0 | 1 => 1
  | n+2 => fib n + fib (n+1)
  ```
  This feature was discussed at [issue 371](https://github.com/leanprover/lean4/issues/371). It was implemented as a macro expansion. Thus, the following is accepted.
  ```lean
  inductive StrOrNum where
    | S (s : String)
    | I (i : Int)

  def StrOrNum.asString (x : StrOrNum) :=
    match x with
    | I a | S a => toString a
  ```


* Improve `#eval` command. Now, when it fails to synthesize a `Lean.MetaEval` instance for the result type, it reduces the type and tries again. The following example now works without additional annotations
  ```lean
  def Foo := List Nat

  def test (x : Nat) : Foo :=
    [x, x+1, x+2]

  #eval test 4
  ```

* `rw` tactic can now apply auto-generated equation theorems for a given definition. Example:
  ```lean
  example (a : Nat) (h : n = 1) : [a].length = n := by
    rw [List.length]
    trace_state -- .. |- [].length + 1 = n
    rw [List.length]
    trace_state -- .. |- 0 + 1 = n
    rw [h]
  ```

* [Fuzzy matching for auto completion](https://github.com/leanprover/lean4/pull/1023)

* Extend dot-notation `x.field` for arrow types. If type of `x` is an arrow, we look up for `Function.field`.
For example, given `f : Nat → Nat` and `g : Nat → Nat`, `f.comp g` is now notation for `Function.comp f g`.

* The new `.<identifier>` notation is now also accepted where a function type is expected.
  ```lean
  example (xs : List Nat) : List Nat := .map .succ xs
  example (xs : List α) : Std.RBTree α ord := xs.foldl .insert ∅
  ```

* [Add code folding support to the language server](https://github.com/leanprover/lean4/pull/1014).

* Support notation `let <pattern> := <expr> | <else-case>` in `do` blocks.

* Remove support for "auto" `pure`. In the [Zulip thread](https://leanprover.zulipchat.com/#narrow/stream/270676-lean4/topic/for.2C.20unexpected.20need.20for.20type.20ascription/near/269083574), the consensus seemed to be that "auto" `pure` is more confusing than it's worth.

* Remove restriction in `congr` theorems that all function arguments on the left-hand-side must be free variables. For example, the following theorem is now a valid `congr` theorem.
  ```lean
  @[congr]
  theorem dep_congr [DecidableEq ι] {p : ι → Set α} [∀ i, Inhabited (p i)] :
                    ∀ {i j} (h : i = j) (x : p i) (y : α) (hx : x = y), Pi.single (f := (p ·)) i x = Pi.single (f := (p ·)) j ⟨y, hx ▸ h ▸ x.2⟩ :=
  ```

* [Partially applied congruence theorems.](https://github.com/leanprover/lean4/issues/988)

* Improve elaboration postponement heuristic when expected type is a metavariable. Lean now reduces the expected type before performing the test.

* [Remove deprecated leanpkg](https://github.com/leanprover/lean4/pull/985) in favor of [Lake](https://github.com/leanprover/lake) now bundled with Lean.

* Various improvements to go-to-definition & find-all-references accuracy.

* Auto generated congruence lemmas with support for casts on proofs and `Decidable` instances (see [wishlist](https://github.com/leanprover/lean4/issues/988)).

* Rename option `autoBoundImplicitLocal` => `autoImplicit`.

* [Relax auto-implicit restrictions](https://github.com/leanprover/lean4/pull/1011). The command `set_option relaxedAutoImplicit false` disables the relaxations.

* `contradiction` tactic now closes the goal if there is a `False.elim` application in the target.

* Renamed tatic `byCases` => `by_cases` (motivation: enforcing naming convention).

* Local instances occurring in patterns are now considered by the type class resolution procedure. Example:
  ```lean
  def concat : List ((α : Type) × ToString α × α) → String
    | [] => ""
    | ⟨_, _, a⟩ :: as => toString a ++ concat as
  ```

* Notation for providing the motive for `match` expressions has changed.
  before:
  ```lean
  match x, rfl : (y : Nat) → x = y → Nat with
  | 0,   h => ...
  | x+1, h => ...
  ```
  now:
  ```lean
  match (motive := (y : Nat) → x = y → Nat) x, rfl with
  | 0,   h => ...
  | x+1, h => ...
  ```
  With this change, the notation for giving names to equality proofs in `match`-expressions is not whitespace sensitive anymore. That is,
  we can now write
  ```lean
  match h : sort.swap a b with
  | (r₁, r₂) => ... -- `h : sort.swap a b = (r₁, r₂)`
  ```

* `(generalizing := true)` is the default behavior for `match` expressions even if the expected type is not a proposition. In the following example, we used to have to include `(generalizing := true)` manually.
  ```lean
  inductive Fam : Type → Type 1 where
    | any : Fam α
    | nat : Nat → Fam Nat

  example (a : α) (x : Fam α) : α :=
    match x with
    | Fam.any   => a
    | Fam.nat n => n
  ```

* We now use `PSum` (instead of `Sum`) when compiling mutually recursive definitions using well-founded recursion.

* Better support for parametric well-founded relations. See [issue #1017](https://github.com/leanprover/lean4/issues/1017). This change affects the low-level `termination_by'` hint because the fixed prefix of the function parameters in not "packed" anymore when constructing the well-founded relation type. For example, in the following definition, `as` is part of the fixed prefix, and is not packed anymore. In previous versions, the `termination_by'` term would be written as `measure fun ⟨as, i, _⟩ => as.size - i`
  ```lean
  def sum (as : Array Nat) (i : Nat) (s : Nat) : Nat :=
    if h : i < as.size then
      sum as (i+1) (s + as.get ⟨i, h⟩)
    else
      s
  termination_by' measure fun ⟨i, _⟩ => as.size - i
  ```

* Add `while <cond> do <do-block>`, `repeat <do-block>`, and `repeat <do-block> until <cond>` macros for `do`-block. These macros are based on `partial` definitions, and consequently are useful only for writing programs we don't want to prove anything about.

* Add `arith` option to `Simp.Config`, the macro `simp_arith` expands to `simp (config := { arith := true })`. Only `Nat` and linear arithmetic is currently supported. Example:
  ```lean
  example : 0 < 1 + x ∧ x + y + 2 ≥ y + 1 := by
    simp_arith
  ```

* Add `fail <string>?` tactic that always fail.

* Add support for acyclicity at dependent elimination. See [issue #1022](https://github.com/leanprover/lean4/issues/1022).

* Add `trace <string>` tactic for debugging purposes.

* Add nontrivial `SizeOf` instance for types `Unit → α`, and add support for them in the auto-generated `SizeOf` instances for user-defined inductive types. For example, given the inductive datatype
  ```lean
  inductive LazyList (α : Type u) where
    | nil                               : LazyList α
    | cons (hd : α) (tl : LazyList α)   : LazyList α
    | delayed (t : Thunk (LazyList α))  : LazyList α
  ```
  we now have `sizeOf (LazyList.delayed t) = 1 + sizeOf t` instead of `sizeOf (LazyList.delayed t) = 2`.

* Add support for guessing (very) simple well-founded relations when proving termination. For example, the following function does not require a `termination_by` annotation anymore.
  ```lean
  def Array.insertAtAux (i : Nat) (as : Array α) (j : Nat) : Array α :=
    if h : i < j then
      let as := as.swap! (j-1) j;
      insertAtAux i as (j-1)
    else
      as
  ```

* Add support for `for h : x in xs do ...` notation where `h : x ∈ xs`. This is mainly useful for showing termination.

* Auto implicit behavior changed for inductive families. An auto implicit argument occurring in inductive family index is also treated as an index (IF it is not fixed, see next item). For example
  ```lean
  inductive HasType : Index n → Vector Ty n → Ty → Type where
  ```
  is now interpreted as
  ```lean
  inductive HasType : {n : Nat} → Index n → Vector Ty n → Ty → Type where
  ```

* To make the previous feature more convenient to use, we promote a fixed prefix of inductive family indices to parameters. For example, the following declaration is now accepted by Lean
  ```lean
  inductive Lst : Type u → Type u
    | nil  : Lst α
    | cons : α → Lst α → Lst α
  ```
  and `α` in `Lst α` is a parameter. The actual number of parameters can be inspected using the command `#print Lst`. This feature also makes sure we still accept the declaration
  ```lean
  inductive Sublist : List α → List α → Prop
    | slnil : Sublist [] []
    | cons l₁ l₂ a : Sublist l₁ l₂ → Sublist l₁ (a :: l₂)
    | cons2 l₁ l₂ a : Sublist l₁ l₂ → Sublist (a :: l₁) (a :: l₂)
  ```

* Added auto implicit "chaining". Unassigned metavariables occurring in the auto implicit types now become new auto implicit locals. Consider the following example:
  ```lean
  inductive HasType : Fin n → Vector Ty n → Ty → Type where
    | stop : HasType 0 (ty :: ctx) ty
    | pop  : HasType k ctx ty → HasType k.succ (u :: ctx) ty
  ```
  `ctx` is an auto implicit local in the two constructors, and it has type `ctx : Vector Ty ?m`. Without auto implicit "chaining", the metavariable `?m` will remain unassigned. The new feature creates yet another implicit local `n : Nat` and assigns `n` to `?m`. So, the declaration above is shorthand for
  ```lean
  inductive HasType : {n : Nat} → Fin n → Vector Ty n → Ty → Type where
    | stop : {ty : Ty} → {n : Nat} → {ctx : Vector Ty n} → HasType 0 (ty :: ctx) ty
    | pop  : {n : Nat} → {k : Fin n} → {ctx : Vector Ty n} → {ty : Ty} → HasType k ctx ty → HasType k.succ (u :: ctx) ty
  ```

* Eliminate auxiliary type annotations (e.g, `autoParam` and `optParam`) from recursor minor premises and projection declarations. Consider the following example
  ```lean
  structure A :=
    x : Nat
    h : x = 1 := by trivial

  example (a : A) : a.x = 1 := by
    have aux := a.h
    -- `aux` has now type `a.x = 1` instead of `autoParam (a.x = 1) auto✝`
    exact aux

  example (a : A) : a.x = 1 := by
    cases a with
    | mk x h =>
      -- `h` has now type `x = 1` instead of `autoParam (x = 1) auto✝`
      assumption
  ```

* We now accept overloaded notation in patterns, but we require the set of pattern variables in each alternative to be the same. Example:
  ```lean
  inductive Vector (α : Type u) : Nat → Type u
    | nil : Vector α 0
    | cons : α → Vector α n → Vector α (n+1)

  infix:67 " :: " => Vector.cons -- Overloading the `::` notation

  def head1 (x : List α) (h : x ≠ []) : α :=
    match x with
    | a :: as => a -- `::` is `List.cons` here

  def head2 (x : Vector α (n+1)) : α :=
    match x with
    | a :: as => a -- `::` is `Vector.cons` here
  ```

* New notation `.<identifier>` based on Swift. The namespace is inferred from the expected type. See [issue #944](https://github.com/leanprover/lean4/issues/944). Examples:
  ```lean
  def f (x : Nat) : Except String Nat :=
    if x > 0 then
      .ok x
    else
      .error "x is zero"

  namespace Lean.Elab
  open Lsp

  def identOf : Info → Option (RefIdent × Bool)
    | .ofTermInfo ti => match ti.expr with
      | .const n .. => some (.const n, ti.isBinder)
      | .fvar id .. => some (.fvar id, ti.isBinder)
      | _ => none
    | .ofFieldInfo fi => some (.const fi.projName, false)
    | _ => none

  def isImplicit (bi : BinderInfo) : Bool :=
    bi matches .implicit

  end Lean.Elab
  ```<|MERGE_RESOLUTION|>--- conflicted
+++ resolved
@@ -7,12 +7,10 @@
 This file contains work-in-progress notes for the upcoming release, as well as previous stable releases.
 Please check the [releases](https://github.com/leanprover/lean4/releases) page for the current status of each version.
 
-<<<<<<< HEAD
 v4.2.0
 ---------
 
 No breaking changes at present.
-=======
 v4.3.0 (development in progress)
 ---------
 
@@ -30,7 +28,6 @@
 v4.2.0
 ---------
 
->>>>>>> 3e79ddda
 * Improvements to Lake startup time ([#2572](https://github.com/leanprover/lean4/pull/2572), [#2573](https://github.com/leanprover/lean4/pull/2573))
 * `refine e` now replaces the main goal with metavariables which were created during elaboration of `e` and no longer captures pre-existing metavariables that occur in `e` ([#2502](https://github.com/leanprover/lean4/pull/2502)).
   * This is accomplished via changes to `withCollectingNewGoalsFrom`, which also affects `elabTermWithHoles`, `refine'`, `calc` (tactic), and `specialize`. Likewise, all of these now only include newly-created metavariables in their output.
