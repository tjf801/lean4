--- conflicted
+++ resolved
@@ -101,7 +101,6 @@
 
 * There is now a low-level error recovery combinator in the parsing framework, primarily intended for DSLs. [#3413](https://github.com/leanprover/lean4/pull/3413)
 
-<<<<<<< HEAD
 * You can now write `termination_by?` after a declaration to see the automatically inferred
   termination argument, and turn it into a `termination_by …` clause using the “Try this” widget or a code action. [#3514](https://github.com/leanprover/lean4/pull/3514)
 
@@ -143,8 +142,6 @@
     This automation will be substantially revised in the medium term,
     and while `omega` does help automate some proofs, we plan to make this much more robust.
 
-=======
->>>>>>> ad901498
 * The library search tactics `exact?` and `apply?` that were originally in
   Mathlib are now available in Lean itself.  These use the implementation using
   lazy discrimination trees from `Std`, and thus do not require a disk cache but
