--- conflicted
+++ resolved
@@ -1,5 +1,4 @@
-<<<<<<< HEAD
-test_extern.lean:6:0-6:17: error: test_extern: HAdd.hAdd does not have an @[extern] attribute or @[implemented_by] attribute
+test_extern.lean:7:0-7:17: error: test_extern: HAdd.hAdd does not have an @[extern] attribute or @[implemented_by] attribute
 test_extern.lean:8:0-8:86: error: native implementation did not agree with reference implementation!
 Compare the outputs of:
 #eval ByteArray.copySlice { data := #[1, 2, 3] } 1 { data := #[4, 5, 6, 7, 8, 9, 10, 11, 12, 13] } 0 6
@@ -11,7 +10,4 @@
       Array.extract { data := #[4, 5, 6, 7, 8, 9, 10, 11, 12, 13] }.data (0 + 6)
         (Array.size { data := #[4, 5, 6, 7, 8, 9, 10, 11, 12, 13] }.data) }
 test_extern.lean:15:0-15:13: error: native implementation did not agree with reference implementation!
-Compare the outputs of: #eval g  and #eval 4
-=======
-test_extern.lean:7:0-7:17: error: test_extern: HAdd.hAdd does not have an @[extern] attribute
->>>>>>> 41d310ab
+Compare the outputs of: #eval g  and #eval 4