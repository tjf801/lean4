/-
Copyright (c) 2019 Microsoft Corporation. All rights reserved.
Released under Apache 2.0 license as described in the file LICENSE.
Authors: Leonardo de Moura, Sebastian Ullrich
-/
import Lean.Meta.AppBuilder
import Lean.Meta.CollectMVars
import Lean.Meta.Coe
import Lean.Linter.Deprecated
import Lean.Elab.Config
import Lean.Elab.Level
import Lean.Elab.DeclModifiers
import Lean.Elab.PreDefinition.WF.TerminationHint

namespace Lean.Elab

namespace Term

/-- Saved context for postponed terms and tactics to be executed. -/
structure SavedContext where
  declName?  : Option Name
  options    : Options
  openDecls  : List OpenDecl
  macroStack : MacroStack
  errToSorry : Bool
  levelNames : List Name

/-- We use synthetic metavariables as placeholders for pending elaboration steps. -/
inductive SyntheticMVarKind where
  /-- Use typeclass resolution to synthesize value for metavariable. -/
  | typeClass
  /-- Use coercion to synthesize value for the metavariable.
  if `f?` is `some f`, we produce an application type mismatch error message.
  Otherwise, if `header?` is `some header`, we generate the error `(header ++ "has type" ++ eType ++ "but it is expected to have type" ++ expectedType)`
  Otherwise, we generate the error `("type mismatch" ++ e ++ "has type" ++ eType ++ "but it is expected to have type" ++ expectedType)` -/
  | coe (header? : Option String) (expectedType : Expr) (e : Expr) (f? : Option Expr)
  /-- Use tactic to synthesize value for metavariable. -/
  | tactic (tacticCode : Syntax) (ctx : SavedContext)
  /-- Metavariable represents a hole whose elaboration has been postponed. -/
  | postponed (ctx : SavedContext)
  deriving Inhabited

instance : ToString SyntheticMVarKind where
  toString
    | .typeClass    => "typeclass"
    | .coe ..       => "coe"
    | .tactic ..    => "tactic"
    | .postponed .. => "postponed"

structure SyntheticMVarDecl where
  stx : Syntax
  kind : SyntheticMVarKind
  deriving Inhabited

/--
  We can optionally associate an error context with a metavariable (see `MVarErrorInfo`).
  We have three different kinds of error context.
-/
inductive MVarErrorKind where
  /-- Metavariable for implicit arguments. `ctx` is the parent application. -/
  | implicitArg (ctx : Expr)
  /-- Metavariable for explicit holes provided by the user (e.g., `_` and `?m`) -/
  | hole
  /-- "Custom", `msgData` stores the additional error messages. -/
  | custom (msgData : MessageData)
  deriving Inhabited

instance : ToString MVarErrorKind where
  toString
    | .implicitArg _   => "implicitArg"
    | .hole            => "hole"
    | .custom _        => "custom"

/--
  We can optionally associate an error context with metavariables.
-/
structure MVarErrorInfo where
  mvarId    : MVarId
  ref       : Syntax
  kind      : MVarErrorKind
  argName?  : Option Name := none
  deriving Inhabited

/--
  Nested `let rec` expressions are eagerly lifted by the elaborator.
  We store the information necessary for performing the lifting here.
-/
structure LetRecToLift where
  ref            : Syntax
  fvarId         : FVarId
  attrs          : Array Attribute
  shortDeclName  : Name
  declName       : Name
  lctx           : LocalContext
  localInstances : LocalInstances
  type           : Expr
  val            : Expr
  mvarId         : MVarId
  termination    : WF.TerminationHints
  deriving Inhabited

/--
  State of the `TermElabM` monad.
-/
structure State where
  levelNames        : List Name       := []
  syntheticMVars    : MVarIdMap SyntheticMVarDecl := {}
  pendingMVars      : List MVarId := {}
  mvarErrorInfos    : MVarIdMap MVarErrorInfo := {}
  letRecsToLift     : List LetRecToLift := []
  deriving Inhabited

end Term

namespace Tactic

/--
  State of the `TacticM` monad.
-/
structure State where
  goals : List MVarId
  deriving Inhabited

/--
  Snapshots are used to implement the `save` tactic.
  This tactic caches the state of the system, and allows us to "replay"
  expensive proofs efficiently. This is only relevant implementing the
  LSP server.
-/
structure Snapshot where
  core   : Core.State
  meta   : Meta.State
  term   : Term.State
  tactic : Tactic.State
  stx    : Syntax

/--
  Key for the cache used to implement the `save` tactic.
-/
structure CacheKey where
  mvarId : MVarId -- TODO: should include all goals
  pos    : String.Pos
  deriving BEq, Hashable, Inhabited

/--
  Cache for the `save` tactic.
-/
structure Cache where
   pre  : PHashMap CacheKey Snapshot := {}
   post : PHashMap CacheKey Snapshot := {}
   deriving Inhabited

end Tactic

namespace Term

structure Context where
  declName? : Option Name := none
  /--
    Map `.auxDecl` local declarations used to encode recursive declarations to their full-names.
  -/
  auxDeclToFullName : FVarIdMap Name  := {}
  macroStack        : MacroStack      := []
  /--
     When `mayPostpone == true`, an elaboration function may interrupt its execution by throwing `Exception.postpone`.
     The function `elabTerm` catches this exception and creates fresh synthetic metavariable `?m`, stores `?m` in
     the list of pending synthetic metavariables, and returns `?m`. -/
  mayPostpone : Bool := true
  /--
     When `errToSorry` is set to true, the method `elabTerm` catches
     exceptions and converts them into synthetic `sorry`s.
     The implementation of choice nodes and overloaded symbols rely on the fact
     that when `errToSorry` is set to false for an elaboration function `F`, then
     `errToSorry` remains `false` for all elaboration functions invoked by `F`.
     That is, it is safe to transition `errToSorry` from `true` to `false`, but
     we must not set `errToSorry` to `true` when it is currently set to `false`. -/
  errToSorry : Bool := true
  /--
     When `autoBoundImplicit` is set to true, instead of producing
     an "unknown identifier" error for unbound variables, we generate an
     internal exception. This exception is caught at `elabBinders` and
     `elabTypeWithUnboldImplicit`. Both methods add implicit declarations
     for the unbound variable and try again. -/
  autoBoundImplicit  : Bool            := false
  autoBoundImplicits : PArray Expr := {}
  /--
    A name `n` is only eligible to be an auto implicit name if `autoBoundImplicitForbidden n = false`.
    We use this predicate to disallow `f` to be considered an auto implicit name in a definition such
    as
    ```
    def f : f → Bool := fun _ => true
    ```
  -/
  autoBoundImplicitForbidden : Name → Bool := fun _ => false
  /-- Map from user name to internal unique name -/
  sectionVars        : NameMap Name    := {}
  /-- Map from internal name to fvar -/
  sectionFVars       : NameMap Expr    := {}
  /-- Enable/disable implicit lambdas feature. -/
  implicitLambda     : Bool            := true
  /-- Heed `elab_as_elim` attribute. -/
  heedElabAsElim     : Bool            := true
  /-- Noncomputable sections automatically add the `noncomputable` modifier to any declaration we cannot generate code for. -/
  isNoncomputableSection : Bool        := false
  /-- When `true` we skip TC failures. We use this option when processing patterns. -/
  ignoreTCFailures : Bool := false
  /-- `true` when elaborating patterns. It affects how we elaborate named holes. -/
  inPattern        : Bool := false
  /-- Cache for the `save` tactic. It is only `some` in the LSP server. -/
  tacticCache?     : Option (IO.Ref Tactic.Cache) := none
  /--
  If `true`, we store in the `Expr` the `Syntax` for recursive applications (i.e., applications
  of free variables tagged with `isAuxDecl`). We store the `Syntax` using `mkRecAppWithSyntax`.
  We use the `Syntax` object to produce better error messages at `Structural.lean` and `WF.lean`. -/
  saveRecAppSyntax : Bool := true
  /--
  If `holesAsSyntheticOpaque` is `true`, then we mark metavariables associated
  with `_`s as `syntheticOpaque` if they do not occur in patterns.
  This option is useful when elaborating terms in tactics such as `refine'` where
  we want holes there to become new goals. See issue #1681, we have
  `refine' (fun x => _)
  -/
  holesAsSyntheticOpaque : Bool := false

abbrev TermElabM := ReaderT Context $ StateRefT State MetaM
abbrev TermElab  := Syntax → Option Expr → TermElabM Expr

/-
Make the compiler generate specialized `pure`/`bind` so we do not have to optimize through the
whole monad stack at every use site. May eventually be covered by `deriving`.
-/
@[always_inline]
instance : Monad TermElabM :=
  let i := inferInstanceAs (Monad TermElabM)
  { pure := i.pure, bind := i.bind }

open Meta

instance : Inhabited (TermElabM α) where
  default := throw default

/--
  Backtrackable state for the `TermElabM` monad.
-/
structure SavedState where
  meta   : Meta.SavedState
  «elab» : State
  deriving Nonempty

protected def saveState : TermElabM SavedState :=
  return { meta := (← Meta.saveState), «elab» := (← get) }

def SavedState.restore (s : SavedState) (restoreInfo : Bool := false) : TermElabM Unit := do
  let traceState ← getTraceState -- We never backtrack trace message
  let infoState ← getInfoState -- We also do not backtrack the info nodes when `restoreInfo == false`
  s.meta.restore
  set s.elab
  setTraceState traceState
  unless restoreInfo do
    setInfoState infoState

instance : MonadBacktrack SavedState TermElabM where
  saveState      := Term.saveState
  restoreState b := b.restore

abbrev TermElabResult (α : Type) := EStateM.Result Exception SavedState α

/--
  Execute `x`, save resulting expression and new state.
  We remove any `Info` created by `x`.
  The info nodes are committed when we execute `applyResult`.
  We use `observing` to implement overloaded notation and decls.
  We want to save `Info` nodes for the chosen alternative.
-/
def observing (x : TermElabM α) : TermElabM (TermElabResult α) := do
  let s ← saveState
  try
    let e ← x
    let sNew ← saveState
    s.restore (restoreInfo := true)
    return EStateM.Result.ok e sNew
  catch
    | ex@(.error ..) =>
      let sNew ← saveState
      s.restore (restoreInfo := true)
      return .error ex sNew
    | ex@(.internal id _) =>
      if id == postponeExceptionId then
        s.restore (restoreInfo := true)
      throw ex

/--
  Apply the result/exception and state captured with `observing`.
  We use this method to implement overloaded notation and symbols. -/
def applyResult (result : TermElabResult α) : TermElabM α := do
  match result with
  | .ok a r     => r.restore (restoreInfo := true); return a
  | .error ex r => r.restore (restoreInfo := true); throw ex

/--
  Execute `x`, but keep state modifications only if `x` did not postpone.
  This method is useful to implement elaboration functions that cannot decide whether
  they need to postpone or not without updating the state. -/
def commitIfDidNotPostpone (x : TermElabM α) : TermElabM α := do
  -- We just reuse the implementation of `observing` and `applyResult`.
  let r ← observing x
  applyResult r

/--
  Return the universe level names explicitly provided by the user.
-/
def getLevelNames : TermElabM (List Name) :=
  return (← get).levelNames

/--
  Given a free variable `fvar`, return its declaration.
  This function panics if `fvar` is not a free variable.
-/
def getFVarLocalDecl! (fvar : Expr) : TermElabM LocalDecl := do
  match (← getLCtx).find? fvar.fvarId! with
  | some d => pure d
  | none   => unreachable!

instance : AddErrorMessageContext TermElabM where
  add ref msg := do
    let ctx ← read
    let ref := getBetterRef ref ctx.macroStack
    let msg ← addMessageContext msg
    let msg ← addMacroStack msg ctx.macroStack
    pure (ref, msg)

/--
  Execute `x` without storing `Syntax` for recursive applications. See `saveRecAppSyntax` field at `Context`.
-/
def withoutSavingRecAppSyntax (x : TermElabM α) : TermElabM α :=
  withReader (fun ctx => { ctx with saveRecAppSyntax := false }) x

unsafe def mkTermElabAttributeUnsafe (ref : Name) : IO (KeyedDeclsAttribute TermElab) :=
  mkElabAttribute TermElab `builtin_term_elab `term_elab `Lean.Parser.Term `Lean.Elab.Term.TermElab "term" ref

@[implemented_by mkTermElabAttributeUnsafe]
opaque mkTermElabAttribute (ref : Name) : IO (KeyedDeclsAttribute TermElab)

builtin_initialize termElabAttribute : KeyedDeclsAttribute TermElab ← mkTermElabAttribute decl_name%

/--
  Auxiliary datatype for presenting a Lean lvalue modifier.
  We represent an unelaborated lvalue as a `Syntax` (or `Expr`) and `List LVal`.
  Example: `a.foo.1` is represented as the `Syntax` `a` and the list
  `[LVal.fieldName "foo", LVal.fieldIdx 1]`.
-/
inductive LVal where
  | fieldIdx  (ref : Syntax) (i : Nat)
  /-- Field `suffix?` is for producing better error messages because `x.y` may be a field access or a hierarchical/composite name.
  `ref` is the syntax object representing the field. `targetStx` is the target object being accessed. -/
  | fieldName (ref : Syntax) (name : String) (suffix? : Option Name) (targetStx : Syntax)

def LVal.getRef : LVal → Syntax
  | .fieldIdx ref _    => ref
  | .fieldName ref ..  => ref

def LVal.isFieldName : LVal → Bool
  | .fieldName .. => true
  | _ => false

instance : ToString LVal where
  toString
    | .fieldIdx _ i     => toString i
    | .fieldName _ n .. => n

/-- Return the name of the declaration being elaborated if available. -/
def getDeclName? : TermElabM (Option Name) := return (← read).declName?
/-- Return the list of nested `let rec` declarations that need to be lifted. -/
def getLetRecsToLift : TermElabM (List LetRecToLift) := return (← get).letRecsToLift
/-- Return the declaration of the given metavariable -/
def getMVarDecl (mvarId : MVarId) : TermElabM MetavarDecl := return (← getMCtx).getDecl mvarId

instance : MonadParentDecl TermElabM where
  getParentDeclName? := getDeclName?

/-- Execute `withSaveParentDeclInfoContext x` with `declName? := name`. See `getDeclName?`. -/
def withDeclName (name : Name) (x : TermElabM α) : TermElabM α :=
  withReader (fun ctx => { ctx with declName? := name }) <| withSaveParentDeclInfoContext x

/-- Update the universe level parameter names. -/
def setLevelNames (levelNames : List Name) : TermElabM Unit :=
  modify fun s => { s with levelNames := levelNames }

/-- Execute `x` using `levelNames` as the universe level parameter names. See `getLevelNames`. -/
def withLevelNames (levelNames : List Name) (x : TermElabM α) : TermElabM α := do
  let levelNamesSaved ← getLevelNames
  setLevelNames levelNames
  try x finally setLevelNames levelNamesSaved

/--
  Declare an auxiliary local declaration `shortDeclName : type` for elaborating recursive declaration `declName`,
  update the mapping `auxDeclToFullName`, and then execute `k`.
-/
def withAuxDecl (shortDeclName : Name) (type : Expr) (declName : Name) (k : Expr → TermElabM α) : TermElabM α :=
  withLocalDecl shortDeclName .default (kind := .auxDecl) type fun x =>
    withReader (fun ctx => { ctx with auxDeclToFullName := ctx.auxDeclToFullName.insert x.fvarId! declName }) do
      k x

def withoutErrToSorryImp (x : TermElabM α) : TermElabM α :=
  withReader (fun ctx => { ctx with errToSorry := false }) x

/--
  Execute `x` without converting errors (i.e., exceptions) to `sorry` applications.
  Recall that when `errToSorry = true`, the method `elabTerm` catches exceptions and converts them into `sorry` applications.
-/
def withoutErrToSorry [MonadFunctorT TermElabM m] : m α → m α :=
  monadMap (m := TermElabM) withoutErrToSorryImp

<<<<<<< HEAD
def withoutHeedElabAsElimImp (x : TermElabM α) : TermElabM α :=
  withReader (fun ctx => { ctx with heedElabAsElim := false }) x

/--
  Execute `x` without heeding the `elab_as_elim` attribute. Useful when there is
  no expected type (so `elabAppArgs` would fail), but expect that the user wants
  to use such constants.
-/
def withoutHeedElabAsElim [MonadFunctorT TermElabM m] : m α → m α :=
  monadMap (m := TermElabM) withoutHeedElabAsElimImp
=======
/--
  Execute `x` but discard changes performed at `Term.State` and `Meta.State`.
  Recall that the `Environment` and `InfoState` are at `Core.State`. Thus, any updates to it will
  be preserved. This method is useful for performing computations where all
  metavariable must be resolved or discarded.
  The `InfoTree`s are not discarded, however, and wrapped in `InfoTree.Context`
  to store their metavariable context. -/
def withoutModifyingElabMetaStateWithInfo (x : TermElabM α) : TermElabM α := do
  let s ← get
  let sMeta ← getThe Meta.State
  try
    withSaveInfoContext x
  finally
    set s
    set sMeta

/--
  Execute `x` but discard changes performed to the state.
  However, the info trees and messages are not discarded. -/
private def withoutModifyingStateWithInfoAndMessagesImpl (x : TermElabM α) : TermElabM α := do
  let saved ← saveState
  try
    withSaveInfoContext x
  finally
    let saved := { saved with meta.core.infoState := (← getInfoState), meta.core.messages := (← getThe Core.State).messages }
    restoreState saved
>>>>>>> feda615e

/-- For testing `TermElabM` methods. The #eval command will sign the error. -/
def throwErrorIfErrors : TermElabM Unit := do
  if (← MonadLog.hasErrors) then
    throwError "Error(s)"

def traceAtCmdPos (cls : Name) (msg : Unit → MessageData) : TermElabM Unit :=
  withRef Syntax.missing <| trace cls msg

def ppGoal (mvarId : MVarId) : TermElabM Format :=
  Meta.ppGoal mvarId

open Level (LevelElabM)

def liftLevelM (x : LevelElabM α) : TermElabM α := do
  let ctx ← read
  let mctx ← getMCtx
  let ngen ← getNGen
  let lvlCtx : Level.Context := { options := (← getOptions), ref := (← getRef), autoBoundImplicit := ctx.autoBoundImplicit }
  match (x lvlCtx).run { ngen := ngen, mctx := mctx, levelNames := (← getLevelNames) } with
  | .ok a newS  => setMCtx newS.mctx; setNGen newS.ngen; setLevelNames newS.levelNames; pure a
  | .error ex _ => throw ex

def elabLevel (stx : Syntax) : TermElabM Level :=
  liftLevelM <| Level.elabLevel stx

/-- Elaborate `x` with `stx` on the macro stack -/
def withPushMacroExpansionStack (beforeStx afterStx : Syntax) (x : TermElabM α) : TermElabM α :=
  withReader (fun ctx => { ctx with macroStack := { before := beforeStx, after := afterStx } :: ctx.macroStack }) x

/-- Elaborate `x` with `stx` on the macro stack and produce macro expansion info -/
def withMacroExpansion (beforeStx afterStx : Syntax) (x : TermElabM α) : TermElabM α :=
  withMacroExpansionInfo beforeStx afterStx do
    withPushMacroExpansionStack beforeStx afterStx x

/--
  Add the given metavariable to the list of pending synthetic metavariables.
  The method `synthesizeSyntheticMVars` is used to process the metavariables on this list. -/
def registerSyntheticMVar (stx : Syntax) (mvarId : MVarId) (kind : SyntheticMVarKind) : TermElabM Unit := do
  modify fun s => { s with syntheticMVars := s.syntheticMVars.insert mvarId { stx, kind }, pendingMVars := mvarId :: s.pendingMVars }

def registerSyntheticMVarWithCurrRef (mvarId : MVarId) (kind : SyntheticMVarKind) : TermElabM Unit := do
  registerSyntheticMVar (← getRef) mvarId kind

def registerMVarErrorInfo (mvarErrorInfo : MVarErrorInfo) : TermElabM Unit :=
  modify fun s => { s with mvarErrorInfos := s.mvarErrorInfos.insert mvarErrorInfo.mvarId mvarErrorInfo }

def registerMVarErrorHoleInfo (mvarId : MVarId) (ref : Syntax) : TermElabM Unit :=
  registerMVarErrorInfo { mvarId, ref, kind := .hole }

def registerMVarErrorImplicitArgInfo (mvarId : MVarId) (ref : Syntax) (app : Expr) : TermElabM Unit := do
  registerMVarErrorInfo { mvarId, ref, kind := .implicitArg app }

def registerMVarErrorCustomInfo (mvarId : MVarId) (ref : Syntax) (msgData : MessageData) : TermElabM Unit := do
  registerMVarErrorInfo { mvarId, ref, kind := .custom msgData }

def getMVarErrorInfo? (mvarId : MVarId) : TermElabM (Option MVarErrorInfo) := do
  return (← get).mvarErrorInfos.find? mvarId

def registerCustomErrorIfMVar (e : Expr) (ref : Syntax) (msgData : MessageData) : TermElabM Unit :=
  match e.getAppFn with
  | Expr.mvar mvarId => registerMVarErrorCustomInfo mvarId ref msgData
  | _ => pure ()

/--
  Auxiliary method for reporting errors of the form "... contains metavariables ...".
  This kind of error is thrown, for example, at `Match.lean` where elaboration
  cannot continue if there are metavariables in patterns.
  We only want to log it if we haven't logged any errors so far. -/
def throwMVarError (m : MessageData) : TermElabM α := do
  if (← MonadLog.hasErrors) then
    throwAbortTerm
  else
    throwError m

def MVarErrorInfo.logError (mvarErrorInfo : MVarErrorInfo) (extraMsg? : Option MessageData) : TermElabM Unit := do
  match mvarErrorInfo.kind with
  | MVarErrorKind.implicitArg app => do
    let app ← instantiateMVars app
    let msg := addArgName "don't know how to synthesize implicit argument"
    let msg := msg ++ m!"{indentExpr app.setAppPPExplicitForExposingMVars}" ++ Format.line ++ "context:" ++ Format.line ++ MessageData.ofGoal mvarErrorInfo.mvarId
    logErrorAt mvarErrorInfo.ref (appendExtra msg)
  | MVarErrorKind.hole => do
    let msg := addArgName "don't know how to synthesize placeholder" " for argument"
    let msg := msg ++ Format.line ++ "context:" ++ Format.line ++ MessageData.ofGoal mvarErrorInfo.mvarId
    logErrorAt mvarErrorInfo.ref (MessageData.tagged `Elab.synthPlaceholder <| appendExtra msg)
  | MVarErrorKind.custom msg =>
    logErrorAt mvarErrorInfo.ref (appendExtra msg)
where
  /-- Append `mvarErrorInfo` argument name (if available) to the message.
      Remark: if the argument name contains macro scopes we do not append it. -/
  addArgName (msg : MessageData) (extra : String := "") : MessageData :=
    match mvarErrorInfo.argName? with
    | none => msg
    | some argName => if argName.hasMacroScopes then msg else msg ++ extra ++ m!" '{argName}'"

  appendExtra (msg : MessageData) : MessageData :=
    match extraMsg? with
    | none => msg
    | some extraMsg => msg ++ extraMsg

/--
  Try to log errors for the unassigned metavariables `pendingMVarIds`.

  Return `true` if there were "unfilled holes", and we should "abort" declaration.
  TODO: try to fill "all" holes using synthetic "sorry's"

  Remark: We only log the "unfilled holes" as new errors if no error has been logged so far. -/
def logUnassignedUsingErrorInfos (pendingMVarIds : Array MVarId) (extraMsg? : Option MessageData := none) : TermElabM Bool := do
  if pendingMVarIds.isEmpty then
    return false
  else
    let hasOtherErrors ← MonadLog.hasErrors
    let mut hasNewErrors := false
    let mut alreadyVisited : MVarIdSet := {}
    let mut errors : Array MVarErrorInfo := #[]
    for (_, mvarErrorInfo) in (← get).mvarErrorInfos do
      let mvarId := mvarErrorInfo.mvarId
      unless alreadyVisited.contains mvarId do
        alreadyVisited := alreadyVisited.insert mvarId
        /- The metavariable `mvarErrorInfo.mvarId` may have been assigned or
           delayed assigned to another metavariable that is unassigned. -/
        let mvarDeps ← getMVars (mkMVar mvarId)
        if mvarDeps.any pendingMVarIds.contains then do
          unless hasOtherErrors do
            errors := errors.push mvarErrorInfo
          hasNewErrors := true
    -- To sort the errors by position use
    -- let sortedErrors := errors.qsort fun e₁ e₂ => e₁.ref.getPos?.getD 0 < e₂.ref.getPos?.getD 0
    for error in errors do
      error.mvarId.withContext do
        error.logError extraMsg?
    return hasNewErrors

/-- Ensure metavariables registered using `registerMVarErrorInfos` (and used in the given declaration) have been assigned. -/
def ensureNoUnassignedMVars (decl : Declaration) : TermElabM Unit := do
  let pendingMVarIds ← getMVarsAtDecl decl
  if (← logUnassignedUsingErrorInfos pendingMVarIds) then
    throwAbortCommand

/--
  Execute `x` without allowing it to postpone elaboration tasks.
  That is, `tryPostpone` is a noop. -/
def withoutPostponing (x : TermElabM α) : TermElabM α :=
  withReader (fun ctx => { ctx with mayPostpone := false }) x

/-- Creates syntax for `(` <ident> `:` <type> `)` -/
def mkExplicitBinder (ident : Syntax) (type : Syntax) : Syntax :=
  mkNode ``Lean.Parser.Term.explicitBinder #[mkAtom "(", mkNullNode #[ident], mkNullNode #[mkAtom ":", type], mkNullNode, mkAtom ")"]

/--
  Convert unassigned universe level metavariables into parameters.
  The new parameter names are fresh names of the form `u_i` with regard to `ctx.levelNames`, which is updated with the new names. -/
def levelMVarToParam (e : Expr) (except : LMVarId → Bool := fun _ => false) : TermElabM Expr := do
  let levelNames ← getLevelNames
  let r := (← getMCtx).levelMVarToParam (fun n => levelNames.elem n) except e `u 1
  setLevelNames (levelNames ++ r.newParamNames.toList)
  setMCtx r.mctx
  return r.expr

/--
  Auxiliary method for creating fresh binder names.
  Do not confuse with the method for creating fresh free/meta variable ids. -/
def mkFreshBinderName [Monad m] [MonadQuotation m] : m Name :=
  withFreshMacroScope <| MonadQuotation.addMacroScope `x

/--
  Auxiliary method for creating a `Syntax.ident` containing
  a fresh name. This method is intended for creating fresh binder names.
  It is just a thin layer on top of `mkFreshUserName`. -/
def mkFreshIdent [Monad m] [MonadQuotation m] (ref : Syntax) (canonical := false) : m Ident :=
  return mkIdentFrom ref (← mkFreshBinderName) canonical

private def applyAttributesCore
    (declName : Name) (attrs : Array Attribute)
    (applicationTime? : Option AttributeApplicationTime) : TermElabM Unit := do profileitM Exception "attribute application" (← getOptions) do
  for attr in attrs do
    withRef attr.stx do withLogging do
    let env ← getEnv
    match getAttributeImpl env attr.name with
    | Except.error errMsg => throwError errMsg
    | Except.ok attrImpl  =>
      let runAttr := attrImpl.add declName attr.stx attr.kind
      let runAttr := do
        -- not truly an elaborator, but a sensible target for go-to-definition
        let elaborator := attrImpl.ref
        if (← getInfoState).enabled && (← getEnv).contains elaborator then
          withInfoContext (mkInfo := return .ofCommandInfo { elaborator, stx := attr.stx }) do
            try runAttr
            finally if attr.stx[0].isIdent || attr.stx[0].isAtom then
              -- Add an additional node over the leading identifier if there is one to make it look more function-like.
              -- Do this last because we want user-created infos to take precedence
              pushInfoLeaf <| .ofCommandInfo { elaborator, stx := attr.stx[0] }
        else
          runAttr
      match applicationTime? with
      | none => runAttr
      | some applicationTime =>
        if applicationTime == attrImpl.applicationTime then
          runAttr

/-- Apply given attributes **at** a given application time -/
def applyAttributesAt (declName : Name) (attrs : Array Attribute) (applicationTime : AttributeApplicationTime) : TermElabM Unit :=
  applyAttributesCore declName attrs applicationTime

def applyAttributes (declName : Name) (attrs : Array Attribute) : TermElabM Unit :=
  applyAttributesCore declName attrs none

def mkTypeMismatchError (header? : Option String) (e : Expr) (eType : Expr) (expectedType : Expr) : TermElabM MessageData := do
  let header : MessageData := match header? with
    | some header => m!"{header} "
    | none        => m!"type mismatch{indentExpr e}\n"
  return m!"{header}{← mkHasTypeButIsExpectedMsg eType expectedType}"

def throwTypeMismatchError (header? : Option String) (expectedType : Expr) (eType : Expr) (e : Expr)
    (f? : Option Expr := none) (extraMsg? : Option MessageData := none) : TermElabM α := do
  /-
    We ignore `extraMsg?` for now. In all our tests, it contained no useful information. It was
    always of the form:
    ```
    failed to synthesize instance
      CoeT <eType> <e> <expectedType>
    ```
    We should revisit this decision in the future and decide whether it may contain useful information
    or not. -/
  let extraMsg := Format.nil
  /-
  let extraMsg : MessageData := match extraMsg? with
    | none          => Format.nil
    | some extraMsg => Format.line ++ extraMsg;
  -/
  match f? with
  | none   => throwError "{← mkTypeMismatchError header? e eType expectedType}{extraMsg}"
  | some f => Meta.throwAppTypeMismatch f e

def withoutMacroStackAtErr (x : TermElabM α) : TermElabM α :=
  withTheReader Core.Context (fun (ctx : Core.Context) => { ctx with options := pp.macroStack.set ctx.options false }) x

namespace ContainsPendingMVar

abbrev M := MonadCacheT Expr Unit (OptionT MetaM)

/-- See `containsPostponedTerm` -/
partial def visit (e : Expr) : M Unit := do
  checkCache e fun _ => do
    match e with
    | .forallE _ d b _   => visit d; visit b
    | .lam _ d b _       => visit d; visit b
    | .letE _ t v b _    => visit t; visit v; visit b
    | .app f a           => visit f; visit a
    | .mdata _ b         => visit b
    | .proj _ _ b        => visit b
    | .fvar fvarId ..    =>
      match (← fvarId.getDecl) with
      | .cdecl .. => return ()
      | .ldecl (value := v) .. => visit v
    | .mvar mvarId ..    =>
      let e' ← instantiateMVars e
      if e' != e then
        visit e'
      else
        match (← getDelayedMVarAssignment? mvarId) with
        | some d => visit (mkMVar d.mvarIdPending)
        | none   => failure
    | _ => return ()

end ContainsPendingMVar

/-- Return `true` if `e` contains a pending metavariable. Remark: it also visits let-declarations. -/
def containsPendingMVar (e : Expr) : MetaM Bool := do
  match (← ContainsPendingMVar.visit e |>.run.run) with
  | some _ => return false
  | none   => return true

/--
  Try to synthesize metavariable using type class resolution.
  This method assumes the local context and local instances of `instMVar` coincide
  with the current local context and local instances.
  Return `true` if the instance was synthesized successfully, and `false` if
  the instance contains unassigned metavariables that are blocking the type class
  resolution procedure. Throw an exception if resolution or assignment irrevocably fails.
-/
def synthesizeInstMVarCore (instMVar : MVarId) (maxResultSize? : Option Nat := none) : TermElabM Bool := do
  let instMVarDecl ← getMVarDecl instMVar
  let type := instMVarDecl.type
  let type ← instantiateMVars type
  let result ← trySynthInstance type maxResultSize?
  match result with
  | LOption.some val =>
    if (← instMVar.isAssigned) then
      let oldVal ← instantiateMVars (mkMVar instMVar)
      unless (← isDefEq oldVal val) do
        if (← containsPendingMVar oldVal <||> containsPendingMVar val) then
          /- If `val` or `oldVal` contains metavariables directly or indirectly (e.g., in a let-declaration),
             we return `false` to indicate we should try again later. This is very coarse grain since
             the metavariable may not be responsible for the failure. We should refine the test in the future if needed.
             This check has been added to address dependencies between postponed metavariables. The following
             example demonstrates the issue fixed by this test.
             ```
               structure Point where
                 x : Nat
                 y : Nat

               def Point.compute (p : Point) : Point :=
                 let p := { p with x := 1 }
                 let p := { p with y := 0 }
                 if (p.x - p.y) > p.x then p else p
             ```
             The `isDefEq` test above fails for `Decidable (p.x - p.y ≤ p.x)` when the structure instance assigned to
             `p` has not been elaborated yet.
           -/
          return false -- we will try again later
        let oldValType ← inferType oldVal
        let valType ← inferType val
        unless (← isDefEq oldValType valType) do
          throwError "synthesized type class instance type is not definitionally equal to expected type, synthesized{indentExpr val}\nhas type{indentExpr valType}\nexpected{indentExpr oldValType}"
        throwError "synthesized type class instance is not definitionally equal to expression inferred by typing rules, synthesized{indentExpr val}\ninferred{indentExpr oldVal}"
    else
      unless (← isDefEq (mkMVar instMVar) val) do
        throwError "failed to assign synthesized type class instance{indentExpr val}"
    return true
  | .undef => return false -- we will try later
  | .none  =>
    if (← read).ignoreTCFailures then
      return false
    else
      throwError "failed to synthesize instance{indentExpr type}"

def mkCoe (expectedType : Expr) (e : Expr) (f? : Option Expr := none) (errorMsgHeader? : Option String := none) : TermElabM Expr := do
  withTraceNode `Elab.coe (fun _ => return m!"adding coercion for {e} : {← inferType e} =?= {expectedType}") do
  try
    withoutMacroStackAtErr do
      match ← coerce? e expectedType with
      | .some eNew => return eNew
      | .none => failure
      | .undef =>
        let mvarAux ← mkFreshExprMVar expectedType MetavarKind.syntheticOpaque
        registerSyntheticMVarWithCurrRef mvarAux.mvarId! (.coe errorMsgHeader? expectedType e f?)
        return mvarAux
  catch
    | .error _ msg => throwTypeMismatchError errorMsgHeader? expectedType (← inferType e) e f? msg
    | _            => throwTypeMismatchError errorMsgHeader? expectedType (← inferType e) e f?

/--
  If `expectedType?` is `some t`, then ensure `t` and `eType` are definitionally equal.
  If they are not, then try coercions.

  Argument `f?` is used only for generating error messages. -/
def ensureHasType (expectedType? : Option Expr) (e : Expr)
    (errorMsgHeader? : Option String := none) (f? : Option Expr := none) : TermElabM Expr := do
  let some expectedType := expectedType? | return e
  if (← isDefEq (← inferType e) expectedType) then
    return e
  else
    mkCoe expectedType e f? errorMsgHeader?

/--
  Create a synthetic sorry for the given expected type. If `expectedType? = none`, then a fresh
  metavariable is created to represent the type.
-/
private def mkSyntheticSorryFor (expectedType? : Option Expr) : TermElabM Expr := do
  let expectedType ← match expectedType? with
    | none              => mkFreshTypeMVar
    | some expectedType => pure expectedType
  mkSyntheticSorry expectedType

/--
  Log the given exception, and create a synthetic sorry for representing the failed
  elaboration step with exception `ex`.
-/
def exceptionToSorry (ex : Exception) (expectedType? : Option Expr) : TermElabM Expr := do
  let syntheticSorry ← mkSyntheticSorryFor expectedType?
  logException ex
  pure syntheticSorry

/-- If `mayPostpone == true`, throw `Expection.postpone`. -/
def tryPostpone : TermElabM Unit := do
  if (← read).mayPostpone then
    throwPostpone

/-- Return `true` if `e` reduces (by unfolding only `[reducible]` declarations) to `?m ...` -/
def isMVarApp (e : Expr) : TermElabM Bool :=
  return (← whnfR e).getAppFn.isMVar

/-- If `mayPostpone == true` and `e`'s head is a metavariable, throw `Exception.postpone`. -/
def tryPostponeIfMVar (e : Expr) : TermElabM Unit := do
  if (← isMVarApp e) then
    tryPostpone

/-- If `e? = some e`, then `tryPostponeIfMVar e`, otherwise it is just `tryPostpone`. -/
def tryPostponeIfNoneOrMVar (e? : Option Expr) : TermElabM Unit :=
  match e? with
  | some e => tryPostponeIfMVar e
  | none   => tryPostpone

/--
  Throws `Exception.postpone`, if `expectedType?` contains unassigned metavariables.
  It is a noop if `mayPostpone == false`.
-/
def tryPostponeIfHasMVars? (expectedType? : Option Expr) : TermElabM (Option Expr) := do
  tryPostponeIfNoneOrMVar expectedType?
  let some expectedType := expectedType? | return none
  let expectedType ← instantiateMVars expectedType
  if expectedType.hasExprMVar then
    tryPostpone
    return none
  return some expectedType

/--
  Throws `Exception.postpone`, if `expectedType?` contains unassigned metavariables.
  If `mayPostpone == false`, it throws error `msg`.
-/
def tryPostponeIfHasMVars (expectedType? : Option Expr) (msg : String) : TermElabM Expr := do
  let some expectedType ← tryPostponeIfHasMVars? expectedType? |
    throwError "{msg}, expected type contains metavariables{indentD expectedType?}"
  return expectedType

/--
  Save relevant context for term elaboration postponement.
-/
def saveContext : TermElabM SavedContext :=
  return {
    macroStack := (← read).macroStack
    declName?  := (← read).declName?
    options    := (← getOptions)
    openDecls  := (← getOpenDecls)
    errToSorry := (← read).errToSorry
    levelNames := (← get).levelNames
  }

/--
  Execute `x` with the context saved using `saveContext`.
-/
def withSavedContext (savedCtx : SavedContext) (x : TermElabM α) : TermElabM α := do
  withReader (fun ctx => { ctx with declName? := savedCtx.declName?, macroStack := savedCtx.macroStack, errToSorry := savedCtx.errToSorry }) <|
    withTheReader Core.Context (fun ctx => { ctx with options := savedCtx.options, openDecls := savedCtx.openDecls }) <|
      withLevelNames savedCtx.levelNames x

/--
Delay the elaboration of `stx`, and return a fresh metavariable that works a placeholder.
Remark: the caller is responsible for making sure the info tree is properly updated.
This method is used only at `elabUsingElabFnsAux`.
-/
private def postponeElabTermCore (stx : Syntax) (expectedType? : Option Expr) : TermElabM Expr := do
  trace[Elab.postpone] "{stx} : {expectedType?}"
  let mvar ← mkFreshExprMVar expectedType? MetavarKind.syntheticOpaque
  registerSyntheticMVar stx mvar.mvarId! (SyntheticMVarKind.postponed (← saveContext))
  return mvar

def getSyntheticMVarDecl? (mvarId : MVarId) : TermElabM (Option SyntheticMVarDecl) :=
  return (← get).syntheticMVars.find? mvarId

/--
  Create an auxiliary annotation to make sure we create an `Info` even if `e` is a metavariable.
  See `mkTermInfo`.

  We use this function because some elaboration functions elaborate subterms that may not be immediately
  part of the resulting term. Example:
  ```
  let_mvar% ?m := b; wait_if_type_mvar% ?m; body
  ```
  If the type of `b` is not known, then `wait_if_type_mvar% ?m; body` is postponed and just returns a fresh
  metavariable `?n`. The elaborator for
  ```
  let_mvar% ?m := b; wait_if_type_mvar% ?m; body
  ```
  returns `mkSaveInfoAnnotation ?n` to make sure the info nodes created when elaborating `b` are "saved".
  This is a bit hackish, but elaborators like `let_mvar%` are rare.
-/
def mkSaveInfoAnnotation (e : Expr) : Expr :=
  if e.isMVar then
    mkAnnotation `save_info e
  else
    e

def isSaveInfoAnnotation? (e : Expr) : Option Expr :=
  annotation? `save_info e

partial def removeSaveInfoAnnotation (e : Expr) : Expr :=
  match isSaveInfoAnnotation? e with
  | some e => removeSaveInfoAnnotation e
  | _ => e

/--
  Return `some mvarId` if `e` corresponds to a hole that is going to be filled "later" by executing a tactic or resuming elaboration.

  We do not save `ofTermInfo` for this kind of node in the `InfoTree`.
-/
def isTacticOrPostponedHole? (e : Expr) : TermElabM (Option MVarId) := do
  match e with
  | Expr.mvar mvarId =>
    match (← getSyntheticMVarDecl? mvarId) with
    | some { kind := .tactic .., .. }    => return mvarId
    | some { kind := .postponed .., .. } => return mvarId
    | _                                  => return none
  | _ => pure none

def mkTermInfo (elaborator : Name) (stx : Syntax) (e : Expr) (expectedType? : Option Expr := none) (lctx? : Option LocalContext := none) (isBinder := false) : TermElabM (Sum Info MVarId) := do
  match (← isTacticOrPostponedHole? e) with
  | some mvarId => return Sum.inr mvarId
  | none =>
    let e := removeSaveInfoAnnotation e
    return Sum.inl <| Info.ofTermInfo { elaborator, lctx := lctx?.getD (← getLCtx), expr := e, stx, expectedType?, isBinder }

/--
Pushes a new leaf node to the info tree associating the expression `e` to the syntax `stx`.
As a result, when the user hovers over `stx` they will see the type of `e`, and if `e`
is a constant they will see the constant's doc string.

* `expectedType?`: the expected type of `e` at the point of elaboration, if available
* `lctx?`: the local context in which to interpret `e` (otherwise it will use `← getLCtx`)
* `elaborator`: a declaration name used as an alternative target for go-to-definition
* `isBinder`: if true, this will be treated as defining `e` (which should be a local constant)
  for the purpose of go-to-definition on local variables
* `force`: In patterns, the effect of `addTermInfo` is usually suppressed and replaced
  by a `patternWithRef?` annotation which will be turned into a term info on the
  post-match-elaboration expression. This flag overrides that behavior and adds the term
  info immediately. (See https://github.com/leanprover/lean4/pull/1664.)
-/
def addTermInfo (stx : Syntax) (e : Expr) (expectedType? : Option Expr := none)
    (lctx? : Option LocalContext := none) (elaborator := Name.anonymous)
    (isBinder := false) (force := false) : TermElabM Expr := do
  if (← read).inPattern && !force then
    return mkPatternWithRef e stx
  else
    withInfoContext' (pure ()) (fun _ => mkTermInfo elaborator stx e expectedType? lctx? isBinder) |> discard
    return e

def addTermInfo' (stx : Syntax) (e : Expr) (expectedType? : Option Expr := none) (lctx? : Option LocalContext := none) (elaborator := Name.anonymous) (isBinder := false) : TermElabM Unit :=
  discard <| addTermInfo stx e expectedType? lctx? elaborator isBinder

def withInfoContext' (stx : Syntax) (x : TermElabM Expr) (mkInfo : Expr → TermElabM (Sum Info MVarId)) : TermElabM Expr := do
  if (← read).inPattern then
    let e ← x
    return mkPatternWithRef e stx
  else
    Elab.withInfoContext' x mkInfo

/--
Postpone the elaboration of `stx`, return a metavariable that acts as a placeholder, and
ensures the info tree is updated and a hole id is introduced.
When `stx` is elaborated, new info nodes are created and attached to the new hole id in the info tree.
-/
def postponeElabTerm (stx : Syntax) (expectedType? : Option Expr) : TermElabM Expr := do
  withInfoContext' stx (mkInfo := mkTermInfo .anonymous (expectedType? := expectedType?) stx) do
    postponeElabTermCore stx expectedType?

/--
  Helper function for `elabTerm` that tries the registered elaboration functions for `stxNode` kind until it finds one that supports the syntax or
  an error is found. -/
private def elabUsingElabFnsAux (s : SavedState) (stx : Syntax) (expectedType? : Option Expr) (catchExPostpone : Bool)
    : List (KeyedDeclsAttribute.AttributeEntry TermElab) → TermElabM Expr
  | []                => do throwError "unexpected syntax{indentD stx}"
  | (elabFn::elabFns) =>
    try
      -- record elaborator in info tree, but only when not backtracking to other elaborators (outer `try`)
      withInfoContext' stx (mkInfo := mkTermInfo elabFn.declName (expectedType? := expectedType?) stx)
        (try
          elabFn.value stx expectedType?
        catch ex => match ex with
          | .error .. =>
            if (← read).errToSorry then
              exceptionToSorry ex expectedType?
            else
              throw ex
          | .internal id _ =>
            if (← read).errToSorry && id == abortTermExceptionId then
              exceptionToSorry ex expectedType?
            else if id == unsupportedSyntaxExceptionId then
              throw ex  -- to outer try
            else if catchExPostpone && id == postponeExceptionId then
              /- If `elab` threw `Exception.postpone`, we reset any state modifications.
                For example, we want to make sure pending synthetic metavariables created by `elab` before
                it threw `Exception.postpone` are discarded.
                Note that we are also discarding the messages created by `elab`.

                For example, consider the expression.
                `((f.x a1).x a2).x a3`
                Now, suppose the elaboration of `f.x a1` produces an `Exception.postpone`.
                Then, a new metavariable `?m` is created. Then, `?m.x a2` also throws `Exception.postpone`
                because the type of `?m` is not yet known. Then another, metavariable `?n` is created, and
                finally `?n.x a3` also throws `Exception.postpone`. If we did not restore the state, we would
                keep "dead" metavariables `?m` and `?n` on the pending synthetic metavariable list. This is
                wasteful because when we resume the elaboration of `((f.x a1).x a2).x a3`, we start it from scratch
                and new metavariables are created for the nested functions. -/
              s.restore
              postponeElabTermCore stx expectedType?
            else
              throw ex)
    catch ex => match ex with
      | .internal id _ =>
        if id == unsupportedSyntaxExceptionId then
          s.restore  -- also removes the info tree created above
          elabUsingElabFnsAux s stx expectedType? catchExPostpone elabFns
        else
          throw ex
      | _ => throw ex

private def elabUsingElabFns (stx : Syntax) (expectedType? : Option Expr) (catchExPostpone : Bool) : TermElabM Expr := do
  let s ← saveState
  let k := stx.getKind
  match termElabAttribute.getEntries (← getEnv) k with
  | []      => throwError "elaboration function for '{k}' has not been implemented{indentD stx}"
  | elabFns => elabUsingElabFnsAux s stx expectedType? catchExPostpone elabFns

instance : MonadMacroAdapter TermElabM where
  getCurrMacroScope := getCurrMacroScope
  getNextMacroScope := return (← getThe Core.State).nextMacroScope
  setNextMacroScope next := modifyThe Core.State fun s => { s with nextMacroScope := next }

private def isExplicit (stx : Syntax) : Bool :=
  match stx with
  | `(@$_) => true
  | _      => false

private def isExplicitApp (stx : Syntax) : Bool :=
  stx.getKind == ``Lean.Parser.Term.app && isExplicit stx[0]

/--
  Return true if `stx` is a lambda abstraction containing a `{}` or `[]` binder annotation.
  Example: `fun {α} (a : α) => a` -/
private def isLambdaWithImplicit (stx : Syntax) : Bool :=
  match stx with
  | `(fun $binders* => $_) => binders.raw.any fun b => b.isOfKind ``Lean.Parser.Term.implicitBinder || b.isOfKind `Lean.Parser.Term.instBinder
  | _                      => false

private partial def dropTermParens : Syntax → Syntax := fun stx =>
  match stx with
  | `(($stx)) => dropTermParens stx
  | _         => stx

private def isHole (stx : Syntax) : Bool :=
  match stx with
  | `(_)          => true
  | `(? _)        => true
  | `(? $_:ident) => true
  | _             => false

private def isTacticBlock (stx : Syntax) : Bool :=
  match stx with
  | `(by $_:tacticSeq) => true
  | _ => false

private def isNoImplicitLambda (stx : Syntax) : Bool :=
  match stx with
  | `(no_implicit_lambda% $_:term) => true
  | _ => false

private def isTypeAscription (stx : Syntax) : Bool :=
  match stx with
  | `(($_ : $_)) => true
  | _            => false

def hasNoImplicitLambdaAnnotation (type : Expr) : Bool :=
  annotation? `noImplicitLambda type |>.isSome

def mkNoImplicitLambdaAnnotation (type : Expr) : Expr :=
  if hasNoImplicitLambdaAnnotation type then
    type
  else
    mkAnnotation `noImplicitLambda type

/-- Block usage of implicit lambdas if `stx` is `@f` or `@f arg1 ...` or `fun` with an implicit binder annotation. -/
def blockImplicitLambda (stx : Syntax) : Bool :=
  let stx := dropTermParens stx
  -- TODO: make it extensible
  isExplicit stx || isExplicitApp stx || isLambdaWithImplicit stx || isHole stx || isTacticBlock stx ||
  isNoImplicitLambda stx || isTypeAscription stx

def resolveLocalName (n : Name) : TermElabM (Option (Expr × List String)) := do
  let lctx ← getLCtx
  let auxDeclToFullName := (← read).auxDeclToFullName
  let currNamespace ← getCurrNamespace
  let view := extractMacroScopes n
  /- Simple case. "Match" function for regular local declarations. -/
  let matchLocalDecl? (localDecl : LocalDecl) (givenName : Name) : Option LocalDecl := do
    guard (localDecl.userName == givenName)
    return localDecl
  /-
  "Match" function for auxiliary declarations that correspond to recursive definitions being defined.
  This function is used in the first-pass.
  Note that we do not check for `localDecl.userName == givenName` in this pass as we do for regular local declarations.
  Reason: consider the following example
  ```
    mutual
      inductive Foo
      | somefoo : Foo | bar : Bar → Foo → Foo
      inductive Bar
      | somebar : Bar| foobar : Foo → Bar → Bar
    end

    mutual
      private def Foo.toString : Foo → String
        | Foo.somefoo => go 2 ++ toString.go 2 ++ Foo.toString.go 2
        | Foo.bar b f => toString f ++ Bar.toString b
      where
        go (x : Nat) := s!"foo {x}"

      private def _root_.Ex2.Bar.toString : Bar → String
        | Bar.somebar => "bar"
        | Bar.foobar f b => Foo.toString f ++ Bar.toString b
    end
  ```
  In the example above, we have two local declarations named `toString` in the local context, and
  we want the `toString f` to be resolved to `Foo.toString f`.
  -/
  let matchAuxRecDecl? (localDecl : LocalDecl) (fullDeclName : Name) (givenNameView : MacroScopesView) : Option LocalDecl := do
    let fullDeclView := extractMacroScopes fullDeclName
    /- First cleanup private name annotations -/
    let fullDeclView := { fullDeclView with name := (privateToUserName? fullDeclView.name).getD fullDeclView.name }
    let fullDeclName := fullDeclView.review
    let localDeclNameView := extractMacroScopes localDecl.userName
    /- If the current namespace is a prefix of the full declaration name,
       we use a relaxed matching test where we must satisfy the following conditions
       - The local declaration is a suffix of the given name.
       - The given name is a suffix of the full declaration.

       Recall the `let rec`/`where` declaration naming convention. For example, suppose we have
       ```
       def Foo.Bla.f ... :=
         ... go ...
       where
          go ... := ...
       ```
       The current namespace is `Foo.Bla`, and the full name for `go` is `Foo.Bla.f.g`, but we want to
       refer to it using just `go`. It is also accepted to refer to it using `f.go`, `Bla.f.go`, etc.

    -/
    if currNamespace.isPrefixOf fullDeclName then
      /- Relaxed mode that allows us to access `let rec` declarations using shorter names -/
      guard (localDeclNameView.isSuffixOf givenNameView)
      guard (givenNameView.isSuffixOf fullDeclView)
      return localDecl
    else
      /-
         It is the standard algorithm we are using at `resolveGlobalName` for processing namespaces.

         The current solution also has a limitation when using `def _root_` in a mutual block.
         The non `def _root_` declarations may update the namespace. See the following example:
         ```
         mutual
           def Foo.f ... := ...
           def _root_.g ... := ...
             let rec h := ...
             ...
         end
         ```
         `def Foo.f` updates the namespace. Then, even when processing `def _root_.g ...`
         the condition `currNamespace.isPrefixOf fullDeclName` does not hold.
         This is not a big problem because we are planning to modify how we handle the mutual block in the future.

         Note that we don't check for `localDecl.userName == givenName` here.
      -/
      let rec go (ns : Name) : Option LocalDecl := do
        if { givenNameView with name := ns ++ givenNameView.name }.review == fullDeclName then
          return localDecl
        match ns with
        | .str pre .. => go pre
        | _ => failure
      return (← go currNamespace)
  /- Traverse the local context backwards looking for match `givenNameView`.
     If `skipAuxDecl` we ignore `auxDecl` local declarations. -/
  let findLocalDecl? (givenNameView : MacroScopesView) (skipAuxDecl : Bool) : Option LocalDecl :=
    let givenName := givenNameView.review
    let localDecl? := lctx.decls.findSomeRev? fun localDecl? => do
      let localDecl ← localDecl?
      if localDecl.isAuxDecl then
        guard (not skipAuxDecl)
        if let some fullDeclName := auxDeclToFullName.find? localDecl.fvarId then
          matchAuxRecDecl? localDecl fullDeclName givenNameView
        else
          matchLocalDecl? localDecl givenName
      else
        matchLocalDecl? localDecl givenName
    if localDecl?.isSome || skipAuxDecl then
      localDecl?
    else
      -- Search auxDecls again trying an exact match of the given name
      lctx.decls.findSomeRev? fun localDecl? => do
        let localDecl ← localDecl?
        guard localDecl.isAuxDecl
        matchLocalDecl? localDecl givenName
  /-
  We use the parameter `globalDeclFound` to decide whether we should skip auxiliary declarations or not.
  We set it to true if we found a global declaration `n` as we iterate over the `loop`.
  Without this workaround, we would not be able to elaborate an example such as
  ```
  def foo.aux := 1
  def foo : Nat → Nat
    | n => foo.aux -- should not be interpreted as `(foo).bar`
  ```
  See test `aStructPerfIssue.lean` for another example.
  We skip auxiliary declarations when `projs` is not empty and `globalDeclFound` is true.
  Remark: we did not use to have the `globalDeclFound` parameter. Without this extra check we failed
  to elaborate
  ```
  example : Nat :=
    let n := 0
    n.succ + (m |>.succ) + m.succ
  where
    m := 1
  ```
  See issue #1850.
  -/
  let rec loop (n : Name) (projs : List String) (globalDeclFound : Bool) := do
    let givenNameView := { view with name := n }
    let mut globalDeclFound := globalDeclFound
    unless globalDeclFound do
      let r ← resolveGlobalName givenNameView.review
      let r := r.filter fun (_, fieldList) => fieldList.isEmpty
      unless r.isEmpty do
        globalDeclFound := true
    match findLocalDecl? givenNameView (skipAuxDecl := globalDeclFound && not projs.isEmpty) with
    | some decl => return some (decl.toExpr, projs)
    | none => match n with
      | .str pre s => loop pre (s::projs) globalDeclFound
      | _ => return none
  loop view.name [] (globalDeclFound := false)

/-- Return true iff `stx` is a `Syntax.ident`, and it is a local variable. -/
def isLocalIdent? (stx : Syntax) : TermElabM (Option Expr) :=
  match stx with
  | Syntax.ident _ _ val _ => do
    let r? ← resolveLocalName val
    match r? with
    | some (fvar, []) => return some fvar
    | _               => return none
  | _ => return none

inductive UseImplicitLambdaResult where
  | no
  | yes (expectedType : Expr)
  | postpone

/--
  Return normalized expected type if it is of the form `{a : α} → β` or `[a : α] → β` and
  `blockImplicitLambda stx` is not true, else return `none`.

  Remark: implicit lambdas are not triggered by the strict implicit binder annotation `{{a : α}} → β`
-/
private def useImplicitLambda (stx : Syntax) (expectedType? : Option Expr) : TermElabM UseImplicitLambdaResult := do
  if blockImplicitLambda stx then
    return .no
  let some expectedType := expectedType? | return .no
  if hasNoImplicitLambdaAnnotation expectedType then
    return .no
  let expectedType ← whnfForall expectedType
  let .forallE _ _ _ c := expectedType | return .no
  unless c.isImplicit || c.isInstImplicit do
    return .no
  if let some x ← isLocalIdent? stx then
    if (← isMVarApp (← inferType x)) then
      /-
      If `stx` is a local variable without type information, then adding implicit lambdas makes elaboration fail.
      We should try to postpone elaboration until the type of the local variable becomes available, or disable
      implicit lambdas if we cannot postpone anymore.
      Here is an example where this special case is useful.
      ```
      def foo2mk (_ : ∀ {α : Type} (a : α), a = a) : nat := 37
      example (x) : foo2mk x = foo2mk x := rfl
      ```
      The example about would fail without this special case.
      The expected type would be `(a : α✝) → a = a`, where `α✝` is a new free variable introduced by the implicit lambda.
      Now, let `?m` be the type of `x`. Then, the constraint `?m =?= (a : α✝) → a = a` cannot be solved using the
      assignment `?m := (a : α✝) → a = a` since `α✝` is not in the scope of `?m`.

      Note that, this workaround does not prevent the following example from failing.
      ```
      example (x) : foo2mk (id x) = 37 := rfl
      ```
      The user can write
      ```
      example (x) : foo2mk (id @x) = 37 := rfl
      ```
      -/
      return .postpone
  return .yes expectedType

private def decorateErrorMessageWithLambdaImplicitVars (ex : Exception) (impFVars : Array Expr) : TermElabM Exception := do
  match ex with
  | .error ref msg =>
    if impFVars.isEmpty then
      return Exception.error ref msg
    else
      let mut msg := m!"{msg}\nthe following variables have been introduced by the implicit lambda feature"
      for impFVar in impFVars do
        let auxMsg := m!"{impFVar} : {← inferType impFVar}"
        let auxMsg ← addMessageContext auxMsg
        msg := m!"{msg}{indentD auxMsg}"
      msg := m!"{msg}\nyou can disable implicit lambdas using `@` or writing a lambda expression with `\{}` or `[]` binder annotations."
      return Exception.error ref msg
  | _ => return ex

private def elabImplicitLambdaAux (stx : Syntax) (catchExPostpone : Bool) (expectedType : Expr) (impFVars : Array Expr) : TermElabM Expr := do
  let body ← elabUsingElabFns stx expectedType catchExPostpone
  try
    let body ← ensureHasType expectedType body
    let r ← mkLambdaFVars impFVars body
    trace[Elab.implicitForall] r
    return r
  catch ex =>
    throw (← decorateErrorMessageWithLambdaImplicitVars ex impFVars)

private partial def elabImplicitLambda (stx : Syntax) (catchExPostpone : Bool) (type : Expr) : TermElabM Expr :=
  loop type #[]
where
  loop (type : Expr) (fvars : Array Expr) : TermElabM Expr := do
    match (← whnfForall type) with
    | .forallE n d b c =>
      if c.isExplicit then
        elabImplicitLambdaAux stx catchExPostpone type fvars
      else withFreshMacroScope do
        let n ← MonadQuotation.addMacroScope n
        withLocalDecl n c d fun fvar => do
          let type := b.instantiate1 fvar
          loop type (fvars.push fvar)
    | _ =>
      elabImplicitLambdaAux stx catchExPostpone type fvars

/-- Main loop for `elabTerm` -/
private partial def elabTermAux (expectedType? : Option Expr) (catchExPostpone : Bool) (implicitLambda : Bool) : Syntax → TermElabM Expr
  | .missing => mkSyntheticSorryFor expectedType?
  | stx => withFreshMacroScope <| withIncRecDepth do
    withTraceNode `Elab.step (fun _ => return m!"expected type: {expectedType?}, term\n{stx}") do
    checkSystem "elaborator"
    let env ← getEnv
    let result ← match (← liftMacroM (expandMacroImpl? env stx)) with
    | some (decl, stxNew?) =>
      let stxNew ← liftMacroM <| liftExcept stxNew?
      withInfoContext' stx (mkInfo := mkTermInfo decl (expectedType? := expectedType?) stx) <|
        withMacroExpansion stx stxNew <|
          withRef stxNew <|
            elabTermAux expectedType? catchExPostpone implicitLambda stxNew
    | _ =>
      let useImplicitResult ← if implicitLambda && (← read).implicitLambda then useImplicitLambda stx expectedType? else pure .no
      match useImplicitResult with
      | .yes expectedType => elabImplicitLambda stx catchExPostpone expectedType
      | .no => elabUsingElabFns stx expectedType? catchExPostpone
      | .postpone =>
        /-
        Try to postpone elaboration, and if we cannot postpone anymore disable implicit lambdas.
        See comment at `useImplicitLambda`.
        -/
        if (← read).mayPostpone then
          if catchExPostpone then
            postponeElabTerm stx expectedType?
          else
            throwPostpone
        else
          elabUsingElabFns stx expectedType? catchExPostpone
    trace[Elab.step.result] result
    pure result

/-- Store in the `InfoTree` that `e` is a "dot"-completion target. -/
def addDotCompletionInfo (stx : Syntax) (e : Expr) (expectedType? : Option Expr) (field? : Option Syntax := none) : TermElabM Unit := do
  addCompletionInfo <| CompletionInfo.dot { expr := e, stx, lctx := (← getLCtx), elaborator := .anonymous, expectedType? } (field? := field?) (expectedType? := expectedType?)

/--
  Main function for elaborating terms.
  It extracts the elaboration methods from the environment using the node kind.
  Recall that the environment has a mapping from `SyntaxNodeKind` to `TermElab` methods.
  It creates a fresh macro scope for executing the elaboration method.
  All unlogged trace messages produced by the elaboration method are logged using
  the position information at `stx`. If the elaboration method throws an `Exception.error` and `errToSorry == true`,
  the error is logged and a synthetic sorry expression is returned.
  If the elaboration throws `Exception.postpone` and `catchExPostpone == true`,
  a new synthetic metavariable of kind `SyntheticMVarKind.postponed` is created, registered,
  and returned.
  The option `catchExPostpone == false` is used to implement `resumeElabTerm`
  to prevent the creation of another synthetic metavariable when resuming the elaboration.

  If `implicitLambda == false`, then disable implicit lambdas feature for the given syntax, but not for its subterms.
  We use this flag to implement, for example, the `@` modifier. If `Context.implicitLambda == false`, then this parameter has no effect.
  -/
def elabTerm (stx : Syntax) (expectedType? : Option Expr) (catchExPostpone := true) (implicitLambda := true) : TermElabM Expr :=
  withRef stx <| elabTermAux expectedType? catchExPostpone implicitLambda stx

def elabTermEnsuringType (stx : Syntax) (expectedType? : Option Expr) (catchExPostpone := true) (implicitLambda := true) (errorMsgHeader? : Option String := none) : TermElabM Expr := do
  let e ← elabTerm stx expectedType? catchExPostpone implicitLambda
  withRef stx <| ensureHasType expectedType? e errorMsgHeader?

/-- Execute `x` and return `some` if no new errors were recorded or exceptions were thrown. Otherwise, return `none`. -/
def commitIfNoErrors? (x : TermElabM α) : TermElabM (Option α) := do
  let saved ← saveState
  Core.resetMessageLog
  try
    let a ← x
    if (← MonadLog.hasErrors) then
      restoreState saved
      return none
    else
      Core.setMessageLog (saved.meta.core.messages ++ (← Core.getMessageLog))
      return a
  catch _ =>
    restoreState saved
    return none

/-- Adapt a syntax transformation to a regular, term-producing elaborator. -/
def adaptExpander (exp : Syntax → TermElabM Syntax) : TermElab := fun stx expectedType? => do
  let stx' ← exp stx
  withMacroExpansion stx stx' <| elabTerm stx' expectedType?

/--
  Create a new metavariable with the given type, and try to synthesize it.
  If type class resolution cannot be executed (e.g., it is stuck because of metavariables in `type`),
  register metavariable as a pending one.
-/
def mkInstMVar (type : Expr) : TermElabM Expr := do
  let mvar ← mkFreshExprMVar type MetavarKind.synthetic
  let mvarId := mvar.mvarId!
  unless (← synthesizeInstMVarCore mvarId) do
    registerSyntheticMVarWithCurrRef mvarId SyntheticMVarKind.typeClass
  return mvar

/--
  Make sure `e` is a type by inferring its type and making sure it is an `Expr.sort`
  or is unifiable with `Expr.sort`, or can be coerced into one. -/
def ensureType (e : Expr) : TermElabM Expr := do
  if (← isType e) then
    return e
  else
    let eType ← inferType e
    let u ← mkFreshLevelMVar
    if (← isDefEq eType (mkSort u)) then
      return e
    else if let some coerced ← coerceToSort? e then
      return coerced
    else
      if (← instantiateMVars e).hasSyntheticSorry then
        throwAbortTerm
      throwError "type expected, got\n  ({← instantiateMVars e} : {← instantiateMVars eType})"

/-- Elaborate `stx` and ensure result is a type. -/
def elabType (stx : Syntax) : TermElabM Expr := do
  let u ← mkFreshLevelMVar
  let type ← elabTerm stx (mkSort u)
  withRef stx <| ensureType type

/--
  Enable auto-bound implicits, and execute `k` while catching auto bound implicit exceptions. When an exception is caught,
  a new local declaration is created, registered, and `k` is tried to be executed again. -/
partial def withAutoBoundImplicit (k : TermElabM α) : TermElabM α := do
  let flag := autoImplicit.get (← getOptions)
  if flag then
    withReader (fun ctx => { ctx with autoBoundImplicit := flag, autoBoundImplicits := {} }) do
      let rec loop (s : SavedState) : TermElabM α := do
        try
          k
        catch
          | ex => match isAutoBoundImplicitLocalException? ex with
            | some n =>
              -- Restore state, declare `n`, and try again
              s.restore
              withLocalDecl n .implicit (← mkFreshTypeMVar) fun x =>
                withReader (fun ctx => { ctx with autoBoundImplicits := ctx.autoBoundImplicits.push x } ) do
                  loop (← saveState)
            | none   => throw ex
      loop (← saveState)
  else
    k

def withoutAutoBoundImplicit (k : TermElabM α) : TermElabM α := do
  withReader (fun ctx => { ctx with autoBoundImplicit := false, autoBoundImplicits := {} }) k

partial def withAutoBoundImplicitForbiddenPred (p : Name → Bool) (x : TermElabM α) : TermElabM α := do
  withReader (fun ctx => { ctx with autoBoundImplicitForbidden := fun n => p n || ctx.autoBoundImplicitForbidden n }) x

/--
  Collect unassigned metavariables in `type` that are not already in `init` and not satisfying `except`.
-/
partial def collectUnassignedMVars (type : Expr) (init : Array Expr := #[]) (except : MVarId → Bool := fun _ => false)
    : TermElabM (Array Expr) := do
  let mvarIds ← getMVars type
  if mvarIds.isEmpty then
    return init
  else
    go mvarIds.toList init init
where
  go (mvarIds : List MVarId) (result visited : Array Expr) : TermElabM (Array Expr) := do
    match mvarIds with
    | [] => return result
    | mvarId :: mvarIds => do
      let visited := visited.push (mkMVar mvarId)
      if (← mvarId.isAssigned) then
        go mvarIds result visited
      else if result.contains (mkMVar mvarId) || except mvarId then
        go mvarIds result visited
      else
        let mvarType := (← getMVarDecl mvarId).type
        let mvarIdsNew ← getMVars mvarType
        let mvarIdsNew := mvarIdsNew.filter fun mvarId => !visited.contains (mkMVar mvarId)
        if mvarIdsNew.isEmpty then
          go mvarIds (result.push (mkMVar mvarId)) visited
        else
          go (mvarIdsNew.toList ++ mvarId :: mvarIds) result visited

/--
  Return `autoBoundImplicits ++ xs`
  This method throws an error if a variable in `autoBoundImplicits` depends on some `x` in `xs`.
  The `autoBoundImplicits` may contain free variables created by the auto-implicit feature, and unassigned free variables.
  It avoids the hack used at `autoBoundImplicitsOld`.

  Remark: we cannot simply replace every occurrence of `addAutoBoundImplicitsOld` with this one because a particular
  use-case may not be able to handle the metavariables in the array being given to `k`.
-/
def addAutoBoundImplicits (xs : Array Expr) : TermElabM (Array Expr) := do
  let autos := (← read).autoBoundImplicits
  go autos.toList #[]
where
  go (todo : List Expr) (autos : Array Expr) : TermElabM (Array Expr) := do
    match todo with
    | [] =>
      for auto in autos do
        if auto.isFVar then
          let localDecl ← auto.fvarId!.getDecl
          for x in xs do
            if (← localDeclDependsOn localDecl x.fvarId!) then
              throwError "invalid auto implicit argument '{auto}', it depends on explicitly provided argument '{x}'"
      return autos ++ xs
    | auto :: todo =>
      let autos ← collectUnassignedMVars (← inferType auto) autos
      go todo (autos.push auto)

/--
  Similar to `autoBoundImplicits`, but immediately if the resulting array of expressions contains metavariables,
  it immediately uses `mkForallFVars` + `forallBoundedTelescope` to convert them into free variables.
  The type `type` is modified during the process if type depends on `xs`.
  We use this method to simplify the conversion of code using `autoBoundImplicitsOld` to `autoBoundImplicits`.
-/
def addAutoBoundImplicits' (xs : Array Expr) (type : Expr) (k : Array Expr → Expr → TermElabM α) : TermElabM α := do
  let xs ← addAutoBoundImplicits xs
  if xs.all (·.isFVar) then
    k xs type
  else
    forallBoundedTelescope (← mkForallFVars xs type) xs.size fun xs type => k xs type

def mkAuxName (suffix : Name) : TermElabM Name := do
  match (← read).declName? with
  | none          => throwError "auxiliary declaration cannot be created when declaration name is not available"
  | some declName => Lean.mkAuxName (declName ++ suffix) 1

builtin_initialize registerTraceClass `Elab.letrec

/-- Return true if mvarId is an auxiliary metavariable created for compiling `let rec` or it
   is delayed assigned to one. -/
def isLetRecAuxMVar (mvarId : MVarId) : TermElabM Bool := do
  trace[Elab.letrec] "mvarId: {mkMVar mvarId} letrecMVars: {(← get).letRecsToLift.map (mkMVar $ ·.mvarId)}"
  let mvarId ← getDelayedMVarRoot mvarId
  trace[Elab.letrec] "mvarId root: {mkMVar mvarId}"
  return (← get).letRecsToLift.any (·.mvarId == mvarId)

/--
  Create an `Expr.const` using the given name and explicit levels.
  Remark: fresh universe metavariables are created if the constant has more universe
  parameters than `explicitLevels`. -/
def mkConst (constName : Name) (explicitLevels : List Level := []) : TermElabM Expr := do
  let cinfo ← getConstInfo constName
  if explicitLevels.length > cinfo.levelParams.length then
    throwError "too many explicit universe levels for '{constName}'"
  else
    let numMissingLevels := cinfo.levelParams.length - explicitLevels.length
    let us ← mkFreshLevelMVars numMissingLevels
    return Lean.mkConst constName (explicitLevels ++ us)

private def mkConsts (candidates : List (Name × List String)) (explicitLevels : List Level) : TermElabM (List (Expr × List String)) := do
  candidates.foldlM (init := []) fun result (declName, projs) => do
    -- TODO: better support for `mkConst` failure. We may want to cache the failures, and report them if all candidates fail.
    Linter.checkDeprecated declName -- TODO: check is occurring too early if there are multiple alternatives. Fix if it is not ok in practice
    let const ← mkConst declName explicitLevels
    return (const, projs) :: result

def resolveName (stx : Syntax) (n : Name) (preresolved : List Syntax.Preresolved) (explicitLevels : List Level) (expectedType? : Option Expr := none) : TermElabM (List (Expr × List String)) := do
  addCompletionInfo <| CompletionInfo.id stx stx.getId (danglingDot := false) (← getLCtx) expectedType?
  if let some (e, projs) ← resolveLocalName n then
    unless explicitLevels.isEmpty do
      throwError "invalid use of explicit universe parameters, '{e}' is a local"
    return [(e, projs)]
  let preresolved := preresolved.filterMap fun
    | .decl n projs => some (n, projs)
    | _             => none
  -- check for section variable capture by a quotation
  let ctx ← read
  if let some (e, projs) := preresolved.findSome? fun (n, projs) => ctx.sectionFVars.find? n |>.map (·, projs) then
    return [(e, projs)]  -- section variables should shadow global decls
  if preresolved.isEmpty then
    process (← resolveGlobalName n)
  else
    process preresolved
where
  process (candidates : List (Name × List String)) : TermElabM (List (Expr × List String)) := do
    if candidates.isEmpty then
      if (← read).autoBoundImplicit &&
           !(← read).autoBoundImplicitForbidden n &&
           isValidAutoBoundImplicitName n (relaxedAutoImplicit.get (← getOptions)) then
        throwAutoBoundImplicitLocal n
      else
        throwError "unknown identifier '{Lean.mkConst n}'"
    mkConsts candidates explicitLevels

/--
  Similar to `resolveName`, but creates identifiers for the main part and each projection with position information derived from `ident`.
  Example: Assume resolveName `v.head.bla.boo` produces `(v.head, ["bla", "boo"])`, then this method produces
  `(v.head, id, [f₁, f₂])` where `id` is an identifier for `v.head`, and `f₁` and `f₂` are identifiers for fields `"bla"` and `"boo"`. -/
def resolveName' (ident : Syntax) (explicitLevels : List Level) (expectedType? : Option Expr := none) : TermElabM (List (Expr × Syntax × List Syntax)) := do
  match ident with
  | .ident _ _ n preresolved =>
    let r ← resolveName ident n preresolved explicitLevels expectedType?
    r.mapM fun (c, fields) => do
      let ids := ident.identComponents (nFields? := fields.length)
      return (c, ids.head!, ids.tail!)
  | _ => throwError "identifier expected"

def resolveId? (stx : Syntax) (kind := "term") (withInfo := false) : TermElabM (Option Expr) :=
  match stx with
  | .ident _ _ val preresolved => do
    let rs ← try resolveName stx val preresolved [] catch _ => pure []
    let rs := rs.filter fun ⟨_, projs⟩ => projs.isEmpty
    let fs := rs.map fun (f, _) => f
    match fs with
    | []  => return none
    | [f] =>
      let f ← if withInfo then addTermInfo stx f else pure f
      return some f
    | _   => throwError "ambiguous {kind}, use fully qualified name, possible interpretations {fs}"
  | _ => throwError "identifier expected"


def TermElabM.run (x : TermElabM α) (ctx : Context := {}) (s : State := {}) : MetaM (α × State) :=
  withConfig setElabConfig (x ctx |>.run s)

@[inline] def TermElabM.run' (x : TermElabM α) (ctx : Context := {}) (s : State := {}) : MetaM α :=
  (·.1) <$> x.run ctx s

def TermElabM.toIO (x : TermElabM α)
    (ctxCore : Core.Context) (sCore : Core.State)
    (ctxMeta : Meta.Context) (sMeta : Meta.State)
    (ctx : Context) (s : State) : IO (α × Core.State × Meta.State × State) := do
  let ((a, s), sCore, sMeta) ← (x.run ctx s).toIO ctxCore sCore ctxMeta sMeta
  return (a, sCore, sMeta, s)

instance [MetaEval α] : MetaEval (TermElabM α) where
  eval env opts x _ := do
    let x : TermElabM α := do
      try x finally
        (← Core.getMessageLog).forM fun msg => do IO.println (← msg.toString)
    MetaEval.eval env opts (hideUnit := true) <| x.run' {}

/--
  Execute `x` and then tries to solve pending universe constraints.
  Note that, stuck constraints will not be discarded.
-/
def universeConstraintsCheckpoint (x : TermElabM α) : TermElabM α := do
  let a ← x
  discard <| processPostponed (mayPostpone := true) (exceptionOnFailure := true)
  return a

def expandDeclId (currNamespace : Name) (currLevelNames : List Name) (declId : Syntax) (modifiers : Modifiers) : TermElabM ExpandDeclIdResult := do
  let r ← Elab.expandDeclId currNamespace currLevelNames declId modifiers
  if (← read).sectionVars.contains r.shortName then
    throwError "invalid declaration name '{r.shortName}', there is a section variable with the same name"
  return r

/--
  Helper function for "embedding" an `Expr` in `Syntax`.
  It creates a named hole `?m` and immediately assigns `e` to it.
  Examples:
  ```lean
  let e := mkConst ``Nat.zero
  `(Nat.succ $(← exprToSyntax e))
  ```
-/
def exprToSyntax (e : Expr) : TermElabM Term := withFreshMacroScope do
  let result ← `(?m)
  let eType ← inferType e
  let mvar ← elabTerm result eType
  mvar.mvarId!.assign e
  return result

end Term

open Term in
def withoutModifyingStateWithInfoAndMessages [MonadControlT TermElabM m] [Monad m] (x : m α) : m α := do
  controlAt TermElabM fun runInBase => withoutModifyingStateWithInfoAndMessagesImpl <| runInBase x

builtin_initialize
  registerTraceClass `Elab.postpone
  registerTraceClass `Elab.coe
  registerTraceClass `Elab.debug

export Term (TermElabM)

end Lean.Elab<|MERGE_RESOLUTION|>--- conflicted
+++ resolved
@@ -411,7 +411,6 @@
 def withoutErrToSorry [MonadFunctorT TermElabM m] : m α → m α :=
   monadMap (m := TermElabM) withoutErrToSorryImp
 
-<<<<<<< HEAD
 def withoutHeedElabAsElimImp (x : TermElabM α) : TermElabM α :=
   withReader (fun ctx => { ctx with heedElabAsElim := false }) x
 
@@ -422,7 +421,7 @@
 -/
 def withoutHeedElabAsElim [MonadFunctorT TermElabM m] : m α → m α :=
   monadMap (m := TermElabM) withoutHeedElabAsElimImp
-=======
+
 /--
   Execute `x` but discard changes performed at `Term.State` and `Meta.State`.
   Recall that the `Environment` and `InfoState` are at `Core.State`. Thus, any updates to it will
@@ -449,7 +448,6 @@
   finally
     let saved := { saved with meta.core.infoState := (← getInfoState), meta.core.messages := (← getThe Core.State).messages }
     restoreState saved
->>>>>>> feda615e
 
 /-- For testing `TermElabM` methods. The #eval command will sign the error. -/
 def throwErrorIfErrors : TermElabM Unit := do
