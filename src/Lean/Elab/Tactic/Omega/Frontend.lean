--- conflicted
+++ resolved
@@ -22,24 +22,6 @@
 Allow elaboration of `OmegaConfig` arguments to tactics.
 -/
 declare_config_elab elabOmegaConfig Lean.Meta.Omega.OmegaConfig
-
-<<<<<<< HEAD
-=======
-/--
-The current `ToExpr` instance for `Int` is bad,
-so we roll our own here.
--/
-def mkInt (i : Int) : Expr :=
-  if 0 ≤ i then
-    mkNat i.toNat
-  else
-    mkApp3 (.const ``Neg.neg [0]) (.const ``Int []) (mkNat (-i).toNat)
-      (.const ``Int.instNegInt [])
-where
-  mkNat (n : Nat) : Expr :=
-    let r := mkRawNatLit n
-    mkApp3 (.const ``OfNat.ofNat [0]) (.const ``Int []) r
-        (.app (.const ``instOfNat []) r)
 
 /-- Match on the two defeq expressions for successor: `n+1`, `n.succ`. -/
 def succ? (e : Expr) : Option Expr :=
@@ -48,7 +30,6 @@
   | (``HAdd.hAdd, #[_, _, _, _, a, b]) => do
      if b == toExpr (1 : Nat) then some a else none
   | _ => none
->>>>>>> e17e0d36
 
 /--
 A partially processed `omega` context.
