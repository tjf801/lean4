--- conflicted
+++ resolved
@@ -247,26 +247,6 @@
   | .fvar .. =>
     throwError m!"collectIHs: cannot eliminate unsaturated call to induction hypothesis"
 
-
-<<<<<<< HEAD
-/--
-Given proofs of `P₁`, …, `Pₙ`, returns a proof of `P₁ ∧ … ∧ Pₙ`.
-If `n = 0` returns a proof of `True`.
-If `n = 1` returns the proof of `P₁`.
--/
-def mkAndIntroN : Array Expr → MetaM Expr
-| #[] => return mkConst ``True.intro []
-| #[e] => return e
-| es => es.foldrM (start := es.size - 1) (fun a b => mkAppM ``And.intro #[a,b]) es.back
-
-/-- Given a proof of `P₁ ∧ … ∧ Pᵢ ∧ … ∧ Pₙ`, return the proof of `Pᵢ` -/
-def mkProjAndN (n i : Nat) (e : Expr) : Expr := Id.run do
-  let mut value := e
-  for _ in [:i] do
-      value := mkProj ``And 1 value
-  if i + 1 < n then
-      value := mkProj ``And 0 value
-  return value
 
 partial def isPProdProj (oldIH newIH : FVarId) (e : Expr) : MetaM (Option Expr) := do
   if e.isAppOfArity ``PProd.fst 3 then
@@ -284,8 +264,6 @@
   else
     return none
 
-=======
->>>>>>> 3ab1c235
 -- Non-tail-positions: Collect induction hypotheses
 -- (TODO: Worth folding with `foldCalls`, like before?)
 -- (TODO: Accumulated with a left fold)
@@ -644,13 +622,9 @@
           throwError m!"Did not fully eliminate {mkFVar oldIH} from induction principle body:{indentExpr body}"
         mkLambdaFVars #[param, genIH] (← mkLambdaFVars extraParams body')
 
-<<<<<<< HEAD
-    -- let e' := mkAppN e' #[body', arg, acc]
+    -- let e' := mkApp3 e' body' arg acc
     let e' := mkAppN e' #[body']
     let e' := mkAppN e' extraArgs
-=======
-    let e' := mkApp3 e' body' arg acc
->>>>>>> joachim/funind
 
     let e' ← mkLambdaFVars #[params.back] e'
     let mvars ← getMVarsNoDelayed e'
