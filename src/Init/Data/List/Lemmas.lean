--- conflicted
+++ resolved
@@ -611,13 +611,8 @@
 @[simp] theorem elem_nil [BEq α] : ([] : List α).elem a = false := rfl
 
 theorem elem_cons [BEq α] {a : α} :
-<<<<<<< HEAD
-    (a::as).elem b = match b == a with | true => true | false => as.elem b :=
-  rfl
-
-=======
     (a::as).elem b = match a == b with | true => true | false => as.elem b := rfl
->>>>>>> fe0cb97c
+
 @[simp] theorem elem_cons_self [BEq α] [LawfulBEq α] {a : α} : (a::as).elem a = true := by
   simp [elem_cons]
 
