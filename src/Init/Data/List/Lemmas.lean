--- conflicted
+++ resolved
@@ -1202,12 +1202,12 @@
 @[simp] theorem contains_nil [BEq α] : ([] : List α).contains a = false := rfl
 
 @[simp] theorem contains_cons [BEq α] :
-    (a :: as : List α).contains x = (x == a || as.contains x) := by
+    (a :: as : List α).contains x = (a == x || as.contains x) := by
   simp only [contains, elem]
   split <;> simp_all
 
-theorem contains_eq_any_beq [BEq α] (l : List α) (a : α) : l.contains a = l.any (a == ·) := by
-  induction l with simp | cons b l => cases a == b <;> simp [*]
+theorem contains_eq_any_beq [BEq α] (l : List α) (a : α) : l.contains a = l.any (· == a) := by
+  induction l with simp | cons b l => cases b == a <;> simp [*]
 
 /-! ### zip -/
 
@@ -1666,57 +1666,6 @@
   | _ :: _, _+1, _, _, .head .. => .inl (.head ..)
   | _ :: _, _+1, _, _, .tail _ h => (mem_or_eq_of_mem_set h).imp_left (.tail _)
 
-<<<<<<< HEAD
-=======
-/-! ### all / any -/
-
-@[simp] theorem contains_nil [BEq α] : ([] : List α).contains a = false := rfl
-
-@[simp] theorem contains_cons [BEq α] :
-    (a :: as : List α).contains x = (a == x || as.contains x) := by
-  simp only [contains, elem]
-  split <;> simp_all
-
-theorem contains_eq_any_beq [BEq α] (l : List α) (a : α) : l.contains a = l.any (· == a) := by
-  induction l with simp | cons b l => cases b == a <;> simp [*]
-
-theorem not_all_eq_any_not (l : List α) (p : α → Bool) : (!l.all p) = l.any fun a => !p a := by
-  induction l with simp | cons _ _ ih => rw [ih]
-
-theorem not_any_eq_all_not (l : List α) (p : α → Bool) : (!l.any p) = l.all fun a => !p a := by
-  induction l with simp | cons _ _ ih => rw [ih]
-
-theorem or_all_distrib_left (l : List α) (p : α → Bool) (q : Bool) :
-    (q || l.all p) = l.all fun a => q || p a := by
-  induction l with simp | cons _ _ ih => rw [Bool.or_and_distrib_left, ih]
-
-theorem or_all_distrib_right (l : List α) (p : α → Bool) (q : Bool) :
-    (l.all p || q) = l.all fun a => p a || q := by
-  induction l with simp | cons _ _ ih => rw [Bool.or_and_distrib_right, ih]
-
-theorem and_any_distrib_left (l : List α) (p : α → Bool) (q : Bool) :
-    (q && l.any p) = l.any fun a => q && p a := by
-  induction l with simp | cons _ _ ih => rw [Bool.and_or_distrib_left, ih]
-
-theorem and_any_distrib_right (l : List α) (p : α → Bool) (q : Bool) :
-    (l.any p && q) = l.any fun a => p a && q := by
-  induction l with simp | cons _ _ ih => rw [Bool.and_or_distrib_right, ih]
-
-theorem any_eq_not_all_not (l : List α) (p : α → Bool) : l.any p = !l.all (!p .) := by
-  simp only [not_all_eq_any_not, Bool.not_not]
-
-theorem all_eq_not_any_not (l : List α) (p : α → Bool) : l.all p = !l.any (!p .) := by
-  simp only [not_any_eq_all_not, Bool.not_not]
-
-/-! ### reverse -/
-
-@[simp] theorem mem_reverseAux {x : α} : ∀ {as bs}, x ∈ reverseAux as bs ↔ x ∈ as ∨ x ∈ bs
-  | [], _ => ⟨.inr, fun | .inr h => h⟩
-  | a :: _, _ => by rw [reverseAux, mem_cons, or_assoc, or_left_comm, mem_reverseAux, mem_cons]
-
-@[simp] theorem mem_reverse {x : α} {as : List α} : x ∈ reverse as ↔ x ∈ as := by simp [reverse]
-
->>>>>>> 0e662f70
 /-! ### insert -/
 
 section insert
