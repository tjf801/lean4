--- conflicted
+++ resolved
@@ -220,17 +220,15 @@
 theorem toNat_le (c : Bool) : c.toNat ≤ 1 := by
   cases c <;> trivial
 
-<<<<<<< HEAD
 @[deprecated toNat_le] abbrev toNat_le_one := toNat_le
-=======
+
 theorem toNat_lt (b : Bool) : b.toNat < 2 :=
-  Nat.lt_succ_of_le (toNat_le_one _)
+  Nat.lt_succ_of_le (toNat_le _)
 
 @[simp] theorem decide_toNat_eq_zero (b : Bool) : decide (b.toNat = 0) = !b := by
   cases b <;> rfl
 @[simp] theorem decide_toNat_eq_one (b : Bool) : decide (b.toNat = 1) = b := by
   cases b <;> rfl
->>>>>>> cd316fa5
 
 end Bool
 
